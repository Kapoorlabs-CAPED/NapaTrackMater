--- conflicted
+++ resolved
@@ -31,7 +31,7 @@
 import dask as da
 from dask.array.image import imread as daskread
 from skimage.util import map_array
-
+import seaborn as sns
 '''Define function to run multiple processors and pool the results together'''
 
 
@@ -351,6 +351,7 @@
         Leaf = root_leaf[-1]
         tracklet = []
         trackletspeed = []
+        trackletdirection = []
         trackletid = 0
         # For non dividing trajectories iterate from Root to the only Leaf
         while Root != Leaf:
@@ -364,12 +365,13 @@
                 if Root == source_id:
                     tracklet.append(source_id)
                     trackletspeed.append(speed)
+                    trackletdirection.append(directional_rate_change)
                     Root = target_id
                     if Root == Leaf:
                         break
                 else:
                     break
-        non_dividing_tracklets.append([trackletid, tracklet, trackletspeed])
+        non_dividing_tracklets.append([trackletid, tracklet, trackletspeed, trackletdirection])
     return non_dividing_tracklets
 
 
@@ -566,54 +568,7 @@
 
     return location_prop_dist
 
-<<<<<<< HEAD
-
-
-=======
-def import_TM_Relabel(Segimage, spot_csv, savedir, xcalibration = 1, ycalibration = 1, zcalibration = 1):
-    
-    print('Reading Image')
-    Name = os.path.basename(os.path.splitext(Segimage)[0])
-    Segimage = imread(Segimage)
-    
-    spot_dataset = pd.read_csv(spot_csv, delimiter = ',')[1:]
-   
-    spot_dataset_index = spot_dataset.index
-    spot_dataset.keys() 
-    AllKeys = []
-    AllValues = []
-    for k in spot_dataset.keys():
-       
-          
-          if k == 'TRACK_ID':
-            Track_id = spot_dataset[k].astype('float')  
-            indices = np.where(Track_id==0)
-            maxtrack_id = max(Track_id)
-            condition_indices = spot_dataset_index[indices]
-            Track_id[condition_indices] = maxtrack_id + 1
-            AllValues.append(Track_id)
-            
-            
-          if k == 'POSITION_X':
-              LocationX = (spot_dataset['POSITION_X'].astype('float')/xcalibration).astype('int')  
-              AllValues.append(LocationX)
-              
-          if k == 'POSITION_Y':
-              LocationY = (spot_dataset['POSITION_Y'].astype('float')/ycalibration).astype('int')   
-              AllValues.append(LocationY)
-          
-          if k == 'POSITION_Z':
-              LocationZ = (spot_dataset['POSITION_Z'].astype('float')).astype('int')   
-              AllValues.append(LocationZ)
-          
-          AllKeys.append(k)  
-       
-    
-    Viz = VizCorrect(Segimage, Name, savedir,AllKeys,AllKeys, AllValues, AllValues, True)
-    Viz.showNapari()
-    
-    
->>>>>>> d1929069
+
 def import_TM_XML_Relabel(xml_path, Segimage,spot_csv, track_csv, savedir, scale = 255 * 255):
     
     print('Reading Image')
@@ -1031,7 +986,7 @@
 
 def import_TM_XML(xml_path, image, Segimage = None, Mask=None):
     
-    image = daskread(image)[0,:]
+    image = imread(image)
     if Segimage is not None:
         Segimage = imread(Segimage)
     if Mask is not None:
@@ -1303,6 +1258,8 @@
             self.plot()
         if self.mode == 'intensity':
             self.plotintensity()
+        if self.mode == 'motion':
+            self.motion()
 
     def plot(self):
 
@@ -1321,7 +1278,7 @@
 
         IDLocations = []
         TrackLayerTracklets = {}
-        for i in range(0, len(self.all_track_properties)):
+        for i in tqdm(range(0, len(self.all_track_properties))):
                     trackid, alltracklets, DividingTrajectory = self.all_track_properties[i]
                     if self.ID == trackid or self.ID == 'all':
                         tracksavedir = self.savedir + '/' + 'TrackID' +  str(self.ID)
@@ -1538,6 +1495,143 @@
         self.figure.canvas.flush_events()
         self.SaveStats()
 
+    def motion(self):
+
+        self.ax.cla()
+
+    
+
+        # Execute the function
+
+        IDLocations = []
+        TrackLayerTracklets = {}
+        for i in tqdm(range(0, len(self.all_track_properties))):
+                    trackid, alltracklets, DividingTrajectory = self.all_track_properties[i]
+                    if self.ID == trackid or self.ID == 'all':
+                        tracksavedir = self.savedir + '/' + 'Motion_TrackID' +  str(self.ID)
+                        Path(tracksavedir).mkdir(exist_ok=True)
+                        AllStartParent[trackid] = [trackid]
+                        AllEndParent[trackid] = [trackid]
+        
+                        TrackLayerTracklets[trackid] = [trackid]
+                        for (trackletid, tracklets) in alltracklets.items():
+        
+                            AllStartChildren[int(str(trackid) + str(trackletid))] = [
+                                int(str(trackid) + str("_") +str(trackletid))
+                            ]
+                            AllEndChildren[int(str(trackid) + str(trackletid))] = [
+                                int(str(trackid) +str("_") + str(trackletid))
+                            ]
+        
+                            self.AllT = []
+                            self.AllArea = []
+                            self.AllIntensity = []
+                            self.AllProbability = []
+                            self.AllSpeed = []
+                            self.AllDirection = []
+                            self.AllSize = []
+                            self.AllDistance = []
+                            TrackLayerTrackletsList = []
+        
+                            Locationtracklets = tracklets[1]
+                            if len(Locationtracklets) > 0:
+                                Locationtracklets = sorted(
+                                    Locationtracklets, key=sortFirst, reverse=False
+                                )
+        
+                                for tracklet in Locationtracklets:
+                                    (
+                                        t,
+                                        z,
+                                        y,
+                                        x,
+                                        total_intensity,
+                                        mean_intensity,
+                                        cellradius,
+                                        distance,
+                                        prob_inside,
+                                        speed,
+                                        directionality,
+                                        DividingTrajectory,
+                                    ) = tracklet
+                                    TrackLayerTrackletsList.append([trackletid, t, z, y, x])
+                                    IDLocations.append([t, z, y, x])
+                                    self.AllT.append(int(float(t )))
+                                    self.AllSpeed.append("{:.1f}".format(float(speed)))
+                                    self.AllDirection.append("{:.1f}".format(float(directionality)))
+                                    self.AllProbability.append(
+                                        "{:.2f}".format(float(prob_inside))
+                                    )
+                                    self.AllDistance.append("{:.1f}".format(float(distance)))
+                                    self.AllSize.append("{:.1f}".format(float(cellradius)))
+                                    if str(self.ID) + str(trackletid) not in AllID:
+                                        AllID.append(str(self.ID) + str(trackletid))
+                               
+        
+                            self.AllSpeed = MovingAverage(
+                                self.AllSpeed, window_size=self.window_size
+                            )
+                            self.AllDirection = MovingAverage(
+                                self.AllDirection, window_size=self.window_size
+                            )
+                            self.AllDistance = MovingAverage(
+                                self.AllDistance, window_size=self.window_size
+                            )
+                            self.AllSize = MovingAverage(
+                                self.AllSize, window_size=self.window_size
+                            )
+                            self.AllProbability = MovingAverage(
+                                self.AllProbability, window_size=self.window_size
+                            )
+                            self.AllT = MovingAverage(self.AllT, window_size=self.window_size)
+                            if self.saveplot == True:
+                                SaveIds.append(self.ID)
+                                
+                                df = pd.DataFrame(
+                                    list(
+                                        zip(
+                                            self.AllT,
+                                            self.AllSize,
+                                            self.AllDistance,
+                                            self.AllProbability,
+                                            self.AllSpeed,
+                                            self.AllDirection
+                                        )
+                                    ),
+                                    columns=[
+                                        'Time',
+                                        'Cell Size',
+                                        'Distance to Border',
+                                        'Inner Cell Probability',
+                                        'Cell Speed',
+                                        'Directionality'
+                                    ],
+                                )
+                                
+                                
+                                if df.shape[0] > 2:
+                                        df.to_csv(
+                                            tracksavedir
+                                            + '/'
+                                            + 'Track'
+                                            + str(self.ID)
+                                            + 'tracklet'
+                                            + str("_") + str(trackletid)
+                                            + '.csv',
+                                            index=False,
+                                        )
+                                
+        
+                            sns.histplot(self.AllDirection, kde = True, ax = self.ax)   
+                            self.ax.set_title(self.ID + "Directionality")
+                            self.ax.set_xlabel("Time")
+                            self.ax.set_ylabel("Counts")
+                            self.figure.canvas.draw()
+                            self.figure.canvas.flush_events()
+        
+        self.figure.canvas.draw()
+        self.figure.canvas.flush_events()
+    
     def plotintensity(self):
 
         for i in range(self.ax.shape[0]):

import codecs
import csv
import math
import multiprocessing
import os
import xml.etree.cElementTree as et
from functools import partial
import multiprocessing
from pathlib import Path
import sys
from PyQt5.QtCore import pyqtSlot
from tqdm import tqdm
import time as clock
import matplotlib.pyplot as plt
import napari
import numpy as np
import pandas as pd
from matplotlib.backends.backend_qt5agg import \
    FigureCanvasQTAgg as FigureCanvas
from matplotlib.figure import Figure
from qtpy.QtCore import Qt
from qtpy.QtWidgets import QComboBox, QPushButton, QSlider
from scipy import spatial
from scipy.fftpack import fft, fftfreq, fftshift, ifft
from skimage import measure
from skimage.filters import sobel
from skimage.measure import label, regionprops
from skimage.segmentation import find_boundaries
from tifffile import imread, imwrite
from .napari_animation import AnimationWidget
import dask as da
from dask.array.image import imread as daskread
from skimage.util import map_array
import seaborn as sns
from scipy.stats import norm
from scipy.optimize import curve_fit
from lmfit import Model
from numpy import exp, loadtxt, pi, sqrt
from matplotlib import cm
'''Define function to run multiple processors and pool the results together'''





Boxname = 'TrackBox'
AttributeBoxname = 'AttributeIDBox'
TrackAttributeBoxname = 'TrackAttributeIDBox'
pd.options.display.float_format = '${:,.2f}'.format
savedir = None

ParentDistances = {}
ChildrenDistances = {}
timed_mask = {}
AllStartParent = {}
AllEndParent = {}
AllID = []
AllStartChildren = {}
AllEndChildren = {}
DividingTrackIds = []
NonDividingTrackIds = []
AllTrackIds = []
SaveIds = []

globalcount = "0"
parentstartid = []
parentstartdist = []
parentendid = []
parentenddist = []
childrenstartid = []
childrenstartdist = []
childrenendid = []
childrenenddist = []

def prob_sigmoid(x):
    return 1 - math.exp(-x)


def CreateTrackCheckpoint(ImageName, LabelName, MaskName, Name, savedir):

    Mask = None

    Label = imread(LabelName)

    Image = imread(ImageName)

    if MaskName is not None:
            Mask = imread(MaskName)

    assert Image.shape == Label.shape

    TimeList = []

    XList = []
    YList = []
    ZList = []
    LabelList = []
    PerimeterList = []
    VolumeList = []
    IntensityList = []
    ExtentXList = []
    ExtentYList = []
    ExtentZList = []

    print('Image has shape:', Image.shape)
    print('Image Dimensions:', len(Image.shape))

    if Mask is not None:
        if len(Mask.shape) < len(Image.shape):
            # T Z Y X
            UpdateMask = np.zeros(
                [Label.shape[0], Label.shape[1], Label.shape[2], Label.shape[3]]
            )
            for i in range(0, UpdateMask.shape[0]):
                for j in range(0, UpdateMask.shape[1]):

                    UpdateMask[i, j, :, :] = Mask[i, :, :]
            Mask = UpdateMask
    for i in tqdm(range(0, Image.shape[0])):

        CurrentSegimage = Label[i, :].astype('uint16')
        Currentimage = Image[i, :]
        if Mask is not None:
            CurrentSegimage[Mask[i, :] == 0] = 0
        properties = measure.regionprops(CurrentSegimage, Currentimage)
        for prop in properties:

            Z = prop.centroid[0]
            Y = prop.centroid[1]
            X = prop.centroid[2]
            regionlabel = prop.label
            intensity = np.sum(prop.image)
            sizeZ = abs(prop.bbox[0] - prop.bbox[3])
            sizeY = abs(prop.bbox[1] - prop.bbox[4])
            sizeX = abs(prop.bbox[2] - prop.bbox[5])
            volume = sizeZ * sizeX * sizeY
            radius = math.pow(3 * volume / (4 * math.pi), 1.0 / 3.0)
            perimeter = 2 * math.pi * radius
            TimeList.append(i)
            XList.append(int(X))
            YList.append(int(Y))
            ZList.append(int(Z))
            LabelList.append(regionlabel)
            VolumeList.append(volume)
            PerimeterList.append(perimeter)
            IntensityList.append(intensity)
            ExtentZList.append(sizeZ)
            ExtentXList.append(sizeX)
            ExtentYList.append(sizeY)

    df = pd.DataFrame(
        list(
            zip(
                TimeList,
                XList,
                YList,
                ZList,
                LabelList,
                PerimeterList,
                VolumeList,
                IntensityList,
                ExtentXList,
                ExtentYList,
                ExtentZList,
            )
        ),
        index=None,
        columns=[
            'T',
            'X',
            'Y',
            'Z',
            'Label',
            'Perimeter',
            'Volume',
            'Intensity',
            'ExtentX',
            'ExtentY',
            'ExtentZ',
        ],
    )

    df.to_csv(savedir + '/' + 'FijibTMcheckpoint' + Name + '.csv', index=False)



def CreateTrackMate_CSV( LabelName,   savedir):


    Label = imread(LabelName)
    Name = os.path.basename(os.path.splitext(LabelName)[0])


    TimeList = []

    XList = []
    YList = []
    TrackIDList = []
    QualityList = []
    print('Image has shape:', Label.shape)
    print('Image Dimensions:', len(Label.shape))

    CurrentSegimage = Label.astype('uint16')
    properties = measure.regionprops(CurrentSegimage)
    for prop in properties:

            T = prop.centroid[0]
            Y = prop.centroid[1]
            X = prop.centroid[2]
            regionlabel = prop.label
            sizeZ = abs(prop.bbox[0] - prop.bbox[3])
            sizeY = abs(prop.bbox[1] - prop.bbox[4])
            sizeX = abs(prop.bbox[2] - prop.bbox[5])
            volume = sizeZ * sizeX * sizeY
            radius = math.pow(3 * volume / (4 * math.pi), 1.0 / 3.0)
            perimeter = 2 * math.pi * radius
            TimeList.append(int(T))
            XList.append(int(X))
            YList.append(int(Y))
            TrackIDList.append(regionlabel)
            QualityList.append(radius)

    df = pd.DataFrame(
        list(
            zip(
                XList,
                YList,
                TimeList,
                TrackIDList,
                QualityList
            )
        ),
        index=None,
        columns=[
            'POSITION_X',
            'POSITION_Y',
            'FRAME',
            'TRACK_ID',
            'QUALITY'
        ],
    )

    df.to_csv(savedir + '/' + 'TrackMate_csv' + Name + '.csv', index=False)




def GetBorderMask(Mask):

    ndim = len(Mask.shape)
    # YX shaped object
    if ndim == 2:
        Mask = label(Mask)
        Boundary = find_boundaries(Mask)

    # TYX shaped object
    if ndim == 3:

        Boundary = np.zeros([Mask.shape[0], Mask.shape[1], Mask.shape[2]])
        for i in range(0, Mask.shape[0]):

            Mask[i, :] = label(Mask[i, :])
            Boundary[i, :] = find_boundaries(Mask[i, :])

        # TZYX shaped object
    if ndim == 4:

        Boundary = np.zeros(
            [Mask.shape[0], Mask.shape[1], Mask.shape[2], Mask.shape[3]]
        )

        # Loop over time
        for i in range(0, Mask.shape[0]):

            Mask[i, :] = label(Mask[i, :])

            for j in range(0, Mask.shape[1]):

                Boundary[i, j, :, :] = find_boundaries(Mask[i, j, :, :])

    return Boundary


"""
Convert an integer image into boundary points for 2,3 and 4D data

"""


def boundary_points(mask, xcalibration, ycalibration, zcalibration):

    ndim = len(mask.shape)

    # YX shaped object
    if ndim == 2:
        mask = label(mask)
        labels = []
        size = []
        tree = []
        properties = measure.regionprops(mask, mask)
        for prop in properties:

            labelimage = prop.image
            regionlabel = prop.label
            sizey = abs(prop.bbox[0] - prop.bbox[2]) * xcalibration
            sizex = abs(prop.bbox[1] - prop.bbox[3]) * ycalibration
            volume = sizey * sizex
            radius = math.sqrt(volume / math.pi)
            boundary = find_boundaries(labelimage)
            indices = np.where(boundary > 0)
            real_indices = np.transpose(np.asarray(indices)).copy()
            for j in range(0, len(real_indices)):

                real_indices[j][0] = real_indices[j][0] * xcalibration
                real_indices[j][1] = real_indices[j][1] * ycalibration

            tree.append(spatial.cKDTree(real_indices))

            if regionlabel not in labels:
                labels.append(regionlabel)
                size.append(radius)
        # This object contains list of all the points for all the labels in the Mask image with the label id and volume of each label
        timed_mask[str(0)] = [tree, indices, labels, size]

    # TYX shaped object
    if ndim == 3:

        Boundary = find_boundaries(mask)
        for i in tqdm(range(0, mask.shape[0])):

            mask[i, :] = label(mask[i, :])
            properties = measure.regionprops(mask[i, :], mask[i, :])
            labels = []
            size = []
            tree = []
            for prop in properties:

                labelimage = prop.image
                regionlabel = prop.label
                sizey = abs(prop.bbox[0] - prop.bbox[2]) * ycalibration
                sizex = abs(prop.bbox[1] - prop.bbox[3]) * xcalibration
                volume = sizey * sizex
                radius = math.sqrt(volume / math.pi)
                boundary = find_boundaries(labelimage)
                indices = np.where(boundary > 0)
                real_indices = np.transpose(np.asarray(indices)).copy()
                for j in range(0, len(real_indices)):

                    real_indices[j][0] = real_indices[j][0] * ycalibration
                    real_indices[j][1] = real_indices[j][1] * xcalibration

                tree.append(spatial.cKDTree(real_indices))
                if regionlabel not in labels:
                    labels.append(regionlabel)
                    size.append(radius)

            timed_mask[str(i)] = [tree, indices, labels, size]
            
    # TZYX shaped object
    if ndim == 4:

        Boundary = np.zeros(
            [mask.shape[0], mask.shape[1], mask.shape[2], mask.shape[3]]
        )
        results = []
        x_ls = range(0, mask.shape[0])
        
        results.append(parallel_map(mask, xcalibration, ycalibration, zcalibration, Boundary, i) for i in tqdm(x_ls))
        da.delayed(results).compute()
        

    return timed_mask, Boundary


def parallel_map(mask, xcalibration, ycalibration, zcalibration, Boundary, i):

    mask[i, :] = label(mask[i, :])
    properties = measure.regionprops(mask[i, :], mask[i, :])
    labels = []
    size = []
    tree = []
    for prop in properties:

        regionlabel = prop.label
        sizez = abs(prop.bbox[0] - prop.bbox[3]) * zcalibration
        sizey = abs(prop.bbox[1] - prop.bbox[4]) * ycalibration
        sizex = abs(prop.bbox[2] - prop.bbox[5]) * xcalibration
        volume = sizex * sizey * sizez
        radius = math.pow(3 * volume / (4 * math.pi), 1.0 / 3.0)
        for j in range(mask.shape[1]):
           Boundary[i,j, :, :] = find_boundaries(mask[i, j, :, :])

        indices = np.where(Boundary[i, :] > 0)
       
        real_indices = np.transpose(np.asarray(indices)).copy()
        for j in range(0, len(real_indices)):

            real_indices[j][0] = real_indices[j][0] * zcalibration
            real_indices[j][1] = real_indices[j][1] * ycalibration
            real_indices[j][2] = real_indices[j][2] * xcalibration

        tree.append(spatial.cKDTree(real_indices))
        if regionlabel not in labels:
            labels.append(regionlabel)
            size.append(radius)

    timed_mask[str(i)] = [tree, indices, labels, size]


def analyze_non_dividing_tracklets(root_leaf, spot_object_source_target):

    non_dividing_tracklets = []
    if len(root_leaf) > 0:
        Root = root_leaf[0]
        Leaf = root_leaf[-1]
        tracklet = []
        trackletspeed = []
        trackletdirection = []
        trackletid = 0
        # For non dividing trajectories iterate from Root to the only Leaf
        while Root != Leaf:
            for (
                source_id,
                target_id,
                edge_time,
                directional_rate_change,
                speed,
            ) in spot_object_source_target:
                if Root == source_id:
                    tracklet.append(source_id)
                    trackletspeed.append(speed)
                    trackletdirection.append(directional_rate_change)
                    Root = target_id
                    if Root == Leaf:
                        break
                else:
                    break
                
        non_dividing_tracklets.append([trackletid, tracklet, trackletspeed, trackletdirection])
    return non_dividing_tracklets


def analyze_dividing_tracklets(root_leaf, split_points, spot_object_source_target):

    dividing_tracklets = []
    # Make tracklets
    Root = root_leaf[0]

    visited = []
    # For the root we need to go forward
    tracklet = []
    trackletspeed = []
    trackletdirection = []
    tracklet.append(Root)
    trackletspeed.append(0)
    trackletdirection.append(0)
    trackletid = 0
    RootCopy = Root
    visited.append(Root)
    while RootCopy not in split_points and RootCopy not in root_leaf[1:]:
        for (
            source_id,
            target_id,
            edge_time,
            directional_rate_change,
            speed,
        ) in spot_object_source_target:
            # Search for the target id corresponding to leaf
            if RootCopy == source_id:

                # Once we find the leaf we move a step fwd to its target to find its target
                RootCopy = target_id
                if RootCopy in split_points:
                    break
                if RootCopy in visited:
                    break
                visited.append(target_id)
                tracklet.append(source_id)
                trackletspeed.append(speed)
                trackletdirection.append(directional_rate_change)
    dividing_tracklets.append([trackletid, tracklet, trackletspeed, trackletdirection])

    trackletid = 1

    # Exclude the split point near root
    for i in range(0, len(split_points) - 1):
        Start = split_points[i]
        tracklet = []
        trackletspeed = []
        trackletdirection = []
        tracklet.append(Start)
        trackletspeed.append(0)
        trackletdirection.append(0)
        Othersplit_points = split_points.copy()
        Othersplit_points.pop(i)
        while Start is not Root:
            for (
                source_id,
                target_id,
                edge_time,
                directional_rate_change,
                speed,
            ) in spot_object_source_target:

                if Start == target_id:

                    Start = source_id
                    if Start in visited:
                        break
                    tracklet.append(source_id)
                    visited.append(source_id)
                    trackletspeed.append(speed)
                    trackletdirection.append(directional_rate_change)
                    if Start in Othersplit_points:
                        break

        dividing_tracklets.append([trackletid, tracklet, trackletspeed, trackletdirection])
        trackletid = trackletid + 1

    for i in range(0, len(root_leaf)):
        leaf = root_leaf[i]
        # For leaf we need to go backward
        tracklet = []
        trackletspeed = []
        trackletdirection = []
        tracklet.append(leaf)
        trackletspeed.append(0)
        trackletdirection.append(0)
        while leaf not in split_points and leaf != Root:
            for (
                source_id,
                target_id,
                edge_time,
                directional_rate_change,
                speed,
            ) in spot_object_source_target:
                # Search for the target id corresponding to leaf
                if leaf == target_id:
                    # Include the split points here

                    # Once we find the leaf we move a step back to its source to find its source
                    leaf = source_id
                    if leaf in split_points:
                        break
                    if leaf in visited:
                        break
                    visited.append(source_id)
                    tracklet.append(source_id)
                    trackletspeed.append(speed)
                    trackletdirection.append(directional_rate_change)
        dividing_tracklets.append([trackletid, tracklet, trackletspeed, trackletdirection])
        trackletid = trackletid + 1

    return dividing_tracklets


def tracklet_properties(
    alltracklets,
    Uniqueobjects,
    Uniqueproperties,
    Mask,
    Segimage,
    TimedMask,
    calibration,
    DividingTrajectory
):

    location_prop_dist = {}

    for i in range(0, len(alltracklets)):
        current_location_prop_dist = []
        trackletid, tracklets, trackletspeeds, trackletdirections = alltracklets[i]
        location_prop_dist[trackletid] = [trackletid]
        for k in range(0, len(tracklets)):

            tracklet = tracklets[k]
            trackletspeed = trackletspeeds[k]
            trackletdirection = trackletdirections[k]
            cell_source_id = tracklet
            frame, z, y, x = Uniqueobjects[int(cell_source_id)]
         
            total_intensity, mean_intensity, real_time, cellradius, pixel_volume = Uniqueproperties[
                int(cell_source_id)
            ]

            if Mask is not None:

                if len(Mask.shape) == 4:  
                  testlocation = (z, y, x)
                if len(Mask.shape) == 3:  
                  testlocation = (y, x)

                tree, indices, masklabel, masklabelvolume = TimedMask[str(int(float(frame)/ calibration[3]))]
                if len(Mask.shape) == 4:
                        region_label = Mask[
                            int(float(frame) / calibration[3]),
                            int(float(z) / calibration[2]),
                            int(float(y) / calibration[1]),
                            int(float(x) / calibration[0]),
                        ]
                if len(Mask.shape) == 3:
                        region_label = Mask[
                            int(float(frame) / calibration[3]),
                            int(float(y) / calibration[1]),
                            int(float(x) / calibration[0]),
                        ]
                for k in range(0, len(masklabel)):
                    currentlabel = masklabel[k]
                    currentvolume = masklabelvolume[k]
                    currenttree = tree[k]
                    # Get the location and distance to the nearest boundary point
                    distance, location = currenttree.query(testlocation)
                    distance = max(0, distance - float(cellradius))
                    if currentlabel == region_label and region_label > 0:
                        prob_inside = prob_sigmoid(distance)
                    else:

                        prob_inside = 0
            else:
                distance = 0
                prob_inside = 0

            current_location_prop_dist.append(
                [
                    frame,
                    z,
                    y,
                    x,
                    total_intensity,
                    mean_intensity,
                    cellradius,
                    distance,
                    prob_inside,
                    trackletspeed,
                    trackletdirection,
                    DividingTrajectory
                ]
            )

        location_prop_dist[trackletid].append(current_location_prop_dist)

    return location_prop_dist


def import_TM_XML_Relabel(xml_path, Segimage,spot_csv, track_csv, savedir, scale = 255 * 255):
    
    print('Reading Image')
    Name = os.path.basename(os.path.splitext(Segimage)[0])
    Segimage = imread(Segimage)
    
    print('Image dimensions:', Segimage.shape)
    root = et.fromstring(codecs.open(xml_path, 'r', 'utf8').read())

    filtered_track_ids = [
        int(track.get('TRACK_ID'))
        for track in root.find('Model').find('FilteredTracks').findall('TrackID')
    ]

    # Extract the tracks from xml
    tracks = root.find('Model').find('AllTracks')
    settings = root.find('Settings').find('ImageData')

    # Extract the cell objects from xml
    Spotobjects = root.find('Model').find('AllSpots')

    # Make a dictionary of the unique cell objects with their properties
    Uniqueobjects = {}
    Uniqueproperties = {}
    AllKeys = []
    AllTrackKeys = []
    AllValues = []
    AllTrackValues = []
    xcalibration = float(settings.get('pixelwidth'))
    ycalibration = float(settings.get('pixelheight'))
    zcalibration = float(settings.get('voxeldepth'))
    tcalibration = int(float(settings.get('timeinterval')))
    spot_dataset = pd.read_csv(spot_csv, delimiter = ',')[3:]
   
    spot_dataset_index = spot_dataset.index
    spot_dataset.keys()
    
    track_dataset = pd.read_csv(track_csv, delimiter = ',')[3:]
   
    track_dataset_index = track_dataset.index
    track_dataset.keys()

    
    
    for k in spot_dataset.keys():
        try:
          
          if k == 'TRACK_ID':
            Track_id = spot_dataset[k].astype('float')  
            indices = np.where(Track_id==0)
            maxtrack_id = max(Track_id)
            condition_indices = spot_dataset_index[indices]
            Track_id[condition_indices] = maxtrack_id + 1
            AllValues.append(Track_id)   
            
            
          if k == 'POSITION_X':
              LocationX = (spot_dataset['POSITION_X'].astype('float')/xcalibration).astype('int')  
              AllValues.append(LocationX)
              
          if k == 'POSITION_Y':
              LocationY = (spot_dataset['POSITION_Y'].astype('float')/ycalibration).astype('int')   
              AllValues.append(LocationY)
          if k == 'POSITION_Z':
              LocationZ = (spot_dataset['POSITION_Z'].astype('float')/zcalibration).astype('int')   
              AllValues.append(LocationZ)
          if k == 'FRAME':
              LocationT = (spot_dataset['FRAME'].astype('float')).astype('int')  
              AllValues.append(LocationT)    
          elif k!='TRACK_ID' and k!='POSITION_X' and k!='POSITION_Y' and k!='POSITION_Z' and k!='FRAME':  
            AllValues.append(spot_dataset[k].astype('float'))
          
          AllKeys.append(k)  
            
        except:
            pass
    
   
    for k in track_dataset.keys():
          if k == 'TRACK_ID':
                    Track_id = track_dataset[k].astype('float')  
                    indices = np.where(Track_id==0)
                    maxtrack_id = max(Track_id)
                    condition_indices = track_dataset_index[indices]
                    Track_id[condition_indices] = maxtrack_id + 1
                    AllTrackValues.append(Track_id)
                    AllTrackKeys.append(k)
          else:  
                  try:   
                     x =  track_dataset[k].astype('float')
                     minval = min(x)
                     maxval = max(x)
                     
                     if minval > 0 and maxval <= 1:
                         
                        x = normalizeZeroOne(x, scale = scale)
                        
                     AllTrackKeys.append(k)
                     AllTrackValues.append(x)
                  except:
                      
                      pass
   
    
    Viz = VizCorrect(Segimage, Name, savedir,AllKeys,AllTrackKeys, AllValues, AllTrackValues, xcalibration, ycalibration, zcalibration, tcalibration)
    Viz.showNapari()



def import_TM_XML_statplots(xml_path,spot_csv, links_csv, savedir, scale = 255 ):
    
    Name = os.path.basename(os.path.splitext(spot_csv)[0])
    root = et.fromstring(codecs.open(xml_path, 'r', 'utf8').read())

    filtered_track_ids = [
        int(track.get('TRACK_ID'))
        for track in root.find('Model').find('FilteredTracks').findall('TrackID')
    ]

    # Extract the tracks from xml
    tracks = root.find('Model').find('AllTracks')
    settings = root.find('Settings').find('ImageData')

    # Extract the cell objects from xml
    Spotobjects = root.find('Model').find('AllSpots')

    # Make a dictionary of the unique cell objects with their properties
    Uniqueobjects = {}
    Uniqueproperties = {}
    AllKeys = []
    
    AllLinkKeys = []
    AllValues = []
    AllLinkValues = []
    
    xcalibration = float(settings.get('pixelwidth'))
    ycalibration = float(settings.get('pixelheight'))
    zcalibration = float(settings.get('voxeldepth'))
    tcalibration = int(float(settings.get('timeinterval')))
    
    spot_dataset = pd.read_csv(spot_csv, delimiter = ',')[3:]
   
    spot_dataset_index = spot_dataset.index
    spot_dataset.keys()
    
    links_dataset = pd.read_csv(links_csv, delimiter = ',')[3:]
   
    links_dataset_index = links_dataset.index
    links_dataset.keys()
    
    for k in spot_dataset.keys():
        try:
          
          if k == 'TRACK_ID':
            Track_id = spot_dataset[k].astype('float')  
            indices = np.where(Track_id==0)
            maxtrack_id = max(Track_id)
            condition_indices = spot_dataset_index[indices]
            Track_id[condition_indices] = maxtrack_id + 1
            AllValues.append(Track_id)
            
            
          if k == 'POSITION_X':
              LocationX = (spot_dataset['POSITION_X'].astype('float')/xcalibration).astype('int')  
              AllValues.append(LocationX)
              
          if k == 'POSITION_Y':
              LocationY = (spot_dataset['POSITION_Y'].astype('float')/ycalibration).astype('int')   
              AllValues.append(LocationY)
          if k == 'POSITION_Z':
              LocationZ = (spot_dataset['POSITION_Z'].astype('float')/zcalibration).astype('int')   
              AllValues.append(LocationZ)
          if k == 'FRAME':
              LocationT = (spot_dataset['FRAME'].astype('float')).astype('int')  
              AllValues.append(LocationT)    
          elif k!='TRACK_ID' and k!='POSITION_X' and k!='POSITION_Y' and k!='POSITION_Z' and k!='FRAME':  
            AllValues.append(spot_dataset[k].astype('float'))
          
          AllKeys.append(k)  
            
        except:
            pass
    
   
    for k in links_dataset.keys():
        
          if k == 'TRACK_ID':
                    Track_id = links_dataset[k].astype('float')  
                    indices = np.where(Track_id==0)
                    maxtrack_id = max(Track_id)
                    condition_indices = links_dataset_index[indices]
                    Track_id[condition_indices] = maxtrack_id + 1
                    AllLinkValues.append(Track_id)
                    AllLinkKeys.append(k)
          else:  
                  try:   
                     x =  links_dataset[k].astype('float')
                  
                        
                     AllLinkKeys.append(k)
                     AllLinkValues.append(x)
                  except:
                      
                      pass
   
    
    Viz = VizCorrect(None, Name, savedir,AllKeys,AllLinkKeys, AllValues, AllLinkValues, xcalibration, ycalibration, zcalibration, tcalibration)
    Viz.showLR()
    


def import_TM_XML_distplots(xml_path, spot_csv, track_csv, savedir, scale = 255):
    
    
    Name = os.path.basename(os.path.splitext(spot_csv)[0])
    root = et.fromstring(codecs.open(xml_path, 'r', 'utf8').read())

    filtered_track_ids = [
        int(track.get('TRACK_ID'))
        for track in root.find('Model').find('FilteredTracks').findall('TrackID')
    ]

    # Extract the tracks from xml
    tracks = root.find('Model').find('AllTracks')
    settings = root.find('Settings').find('ImageData')

    # Extract the cell objects from xml
    Spotobjects = root.find('Model').find('AllSpots')

    # Make a dictionary of the unique cell objects with their properties
    Uniqueobjects = {}
    Uniqueproperties = {}
    AllKeys = []
    AllTrackKeys = []
    AllValues = []
    AllTrackValues = []
    xcalibration = float(settings.get('pixelwidth'))
    ycalibration = float(settings.get('pixelheight'))
    zcalibration = float(settings.get('voxeldepth'))
    tcalibration = int(float(settings.get('timeinterval')))
    
    spot_dataset = pd.read_csv(spot_csv, delimiter = ',')[3:]
   
    spot_dataset_index = spot_dataset.index
    spot_dataset.keys()
    
    track_dataset = pd.read_csv(track_csv, delimiter = ',')[3:]
   
    track_dataset_index = track_dataset.index
    track_dataset.keys()

    
    
    for k in spot_dataset.keys():
        try:
          
          if k == 'TRACK_ID':
            Track_id = spot_dataset[k].astype('float')  
            indices = np.where(Track_id==0)
            maxtrack_id = max(Track_id)
            condition_indices = spot_dataset_index[indices]
            Track_id[condition_indices] = maxtrack_id + 1
            AllValues.append(Track_id)
            
            
          if k == 'POSITION_X':
              LocationX = (spot_dataset['POSITION_X'].astype('float')/xcalibration).astype('int')  
              AllValues.append(LocationX)
              
          if k == 'POSITION_Y':
              LocationY = (spot_dataset['POSITION_Y'].astype('float')/ycalibration).astype('int')   
              AllValues.append(LocationY)
          if k == 'POSITION_Z':
              LocationZ = (spot_dataset['POSITION_Z'].astype('float')/zcalibration).astype('int')   
              AllValues.append(LocationZ)
          if k == 'FRAME':
              LocationT = (spot_dataset['FRAME'].astype('float')).astype('int')  
              AllValues.append(LocationT)    
          elif k!='TRACK_ID' and k!='POSITION_X' and k!='POSITION_Y' and k!='POSITION_Z' and k!='FRAME':  
            AllValues.append(spot_dataset[k].astype('float'))
          
          AllKeys.append(k)  
            
        except:
            pass
    
   
    for k in track_dataset.keys():
        
          if k == 'TRACK_ID':
                    Track_id = track_dataset[k].astype('float')  
                    indices = np.where(Track_id==0)
                    maxtrack_id = max(Track_id)
                    condition_indices = track_dataset_index[indices]
                    Track_id[condition_indices] = maxtrack_id + 1
                    AllTrackValues.append(Track_id)
                    AllTrackKeys.append(k)
          else:  
                  try:   
                     x =  track_dataset[k].astype('float')
                     minval = min(x)
                     maxval = max(x)
                     
                     if minval > 0 and maxval <= 1:
                         
                        x = normalizeZeroOne(x, scale = scale)
                        
                     AllTrackKeys.append(k)
                     AllTrackValues.append(x)
                  except:
                      
                      pass
   
    
    Viz = VizCorrect(None, Name, savedir,AllKeys,AllTrackKeys, AllValues, AllTrackValues, xcalibration, ycalibration, zcalibration, tcalibration)
    Viz.showWR()

def normalizeZeroOne(x, scale = 255 * 255):

     x = x.astype('float32')

     minVal = np.min(x)
     maxVal = np.max(x)
     
     x = ((x-minVal) / (maxVal - minVal + 1.0e-20))
     
     return x * scale


class VizCorrect(object):

        def __init__(self, Segimage, Name, savedir,AllKeys, AllTrackKeys, AllValues, AllTrackValues, xcalibration, ycalibration, zcalibration, tcalibration ):
            
            
               self.Segimage = Segimage
               self.Name = Name
               self.savedir = savedir
               self.AllKeys = AllKeys
               self.AllTrackKeys = AllTrackKeys
               self.AllValues = AllValues
               self.AllTrackValues = AllTrackValues
               self.xcalibration = xcalibration
               self.ycalibration = ycalibration
               self.zcalibration = zcalibration
               self.tcalibration = tcalibration
               Path(self.savedir).mkdir(exist_ok=True)
               
               
        def showWR(self):
               
                  
               for k in range(len(self.AllTrackKeys)):
                            if self.AllTrackKeys[k] == 'TRACK_ID':
                                   p = k
                               
                                
               for k in range(len(self.AllTrackKeys)):
                            
                            self.AllTrackID = []
                            self.AllTrackAttr = []                
                            for attr, trackid in tqdm(zip(self.AllTrackValues[k], self.AllTrackValues[p]), total = len(self.AllTrackValues[k])):
                                    
                                            
                                               self.AllTrackID.append(int(float(trackid)))
                                               self.AllTrackAttr.append(float(attr))
                            print('Histplot for: ', self.AllTrackKeys[k])               
                            sns.histplot(self.AllTrackAttr, kde = True)
                            plt.show()
                         
                            
        def showLR(self):
               
                  
               Attr = {}
               
               
               for k in range(len(self.AllKeys)):
                            if self.AllKeys[k] == 'TRACK_ID':
                                   trackid_key = k
                            if self.AllKeys[k] == 'ID':
                                   spotid_key = k
                            if self.AllKeys[k] == 'FRAME':
                                   frameid_key = k       
                            if self.AllKeys[k] == 'POSITION_Z':
                                   zposid_key = k 
                
               starttime = int(min(self.AllValues[frameid_key]))
               endtime = int(max(self.AllValues[frameid_key]))
                
               for k in range(len(self.AllTrackKeys)):
                      if self.AllTrackKeys[k] == 'SPOT_SOURCE_ID':
                                   sourceid_key = k
                      if self.AllTrackKeys[k] == 'DIRECTIONAL_CHANGE_RATE':
                                   dcr_key = k
                      if self.AllTrackKeys[k] == 'SPEED':
                                   speed_key = k      
                      if self.AllTrackKeys[k] == 'DISPLACEMENT':
                                   disp_key = k              
               
                
               for sourceid, dcrid, speedid, dispid, zposid in zip(self.AllTrackValues[sourceid_key], self.AllTrackValues[dcr_key], self.AllTrackValues[speed_key],self.AllTrackValues[disp_key],self.AllTrackValues[zposid_key] ):
                   
                   Attr[int(sourceid)] = [dcrid, speedid, dispid, zposid]
               
                
               Timedcr = []
               Timespeed = []
               Timedisppos = []
               Timedispneg = []
               Alldcrmean = []
               Allspeedmean = []
               Alldispmeanpos = []
               Alldispmeanneg = []
               
               Alldcrvar = []
               Allspeedvar = []
               Alldispvarpos = []
               Alldispvarneg = []
               
               for i in tqdm(range(starttime,endtime), total = endtime - starttime):
                         
                         
                         Curdcr = []
                         Curspeed = []
                         Curdisp = []
                         Curdispz = []
                         for spotid, trackid, frameid in zip(self.AllValues[spotid_key], self.AllValues[trackid_key], self.AllValues[frameid_key]):
                     
                     
                         
                                 
                                 if i == int(frameid):
                                     try:
                                         dcr, speed, disp,zpos = Attr[int(spotid)]
                                         if dcr is not None:
                                           Curdcr.append(dcr)
                                           
                                         if speed is not None:
                                           Curspeed.append(speed)
                                         if disp is not None:
                                           Curdisp.append(disp)
                                         if zpos is not None:  
                                            Curdispz.append(zpos)
                                     except:
                                         
                                         pass
                               
                         dispZ = np.diff(Curdispz)
                         
                         meanCurdcr = np.mean(Curdcr)
                         varCurdcr = np.var(Curdcr)
                         if meanCurdcr is not None:
                           Alldcrmean.append(meanCurdcr)
                           Alldcrvar.append(varCurdcr)
                           Timedcr.append(i/60*self.tcalibration)
                           
                         meanCurspeed = np.mean(Curspeed)
                         varCurspeed = np.var(Curspeed)
                         if meanCurspeed is not None:
                             
                           Allspeedmean.append(meanCurspeed)
                           Allspeedvar.append(varCurspeed)
                           Timespeed.append(i/60*self.tcalibration)  
                           
                         meanCurdisp = np.mean(dispZ)
                         varCurdisp = np.var(dispZ)
                         if meanCurdisp is not None:
                           if meanCurdisp >=0: 
                              Alldispmeanpos.append(meanCurdisp)
                              Alldispvarpos.append(varCurdisp)
                              Timedisppos.append(i/60*self.tcalibration)
                           else:
                              Alldispmeanneg.append(meanCurdisp) 
                              Alldispvarneg.append(varCurdisp)
                              Timedispneg.append(i/60*self.tcalibration)
                           
                     
              
               
               plt.figure(figsize=(16, 8))
               plt.errorbar(Timespeed,Allspeedmean,Allspeedvar, linestyle='None',marker = '.', mfc = 'green', ecolor = 'green')
               plt.title('Speed')
               plt.xlabel('Time (min)')
               plt.ylabel('um/min')
               plt.savefig(self.savedir + '/' + "Speed", dpi = 300)
               plt.show()
               
               plt.figure(figsize=(16, 8))
               plt.errorbar(Timedisppos,Alldispmeanpos,Alldispvarpos, linestyle='None',marker = '.',  mfc = 'green', ecolor = 'green')
               plt.errorbar(Timedispneg,Alldispmeanneg,Alldispvarneg, linestyle='None',marker = '.',  mfc = 'red', ecolor = 'red')
               plt.title('Displacement in Z')
               plt.xlabel('Time (min)')
               plt.ylabel('um')
               plt.savefig(self.savedir + '/' + "Displacement_Z", dpi = 300)
               plt.show()
               
               
        def showNapari(self):
                 
                 self.viewer = napari.Viewer()
                 self.viewer.theme = 'dark'
                 self.viewer.add_labels(self.Segimage, name = self.Name)
                 for k in range(len(self.AllKeys)):
                            
                            if self.AllKeys[k] == 'POSITION_X':
                                self.keyX = k
                            if self.AllKeys[k] == 'POSITION_Y':
                                self.keyY = k   
                            if self.AllKeys[k] == 'POSITION_Z':
                                self.keyZ = k 
                            if self.AllKeys[k] == 'FRAME':
                                self.keyT = k    
                 
                 Attributeids = []
                 TrackAttributeids = []
                 for attributename in self.AllKeys:
                     Attributeids.append(attributename)
                 for attributename in self.AllTrackKeys:
                     TrackAttributeids.append(attributename)    
                 
                
                    
                 Attributeidbox = QComboBox()   
                 Attributeidbox.addItem(AttributeBoxname)   
                
                 TrackAttributeidbox = QComboBox()   
                 TrackAttributeidbox.addItem(TrackAttributeBoxname) 
                 computetrackbutton = QPushButton(' compute Track Relabelled Image')
                 computebutton = QPushButton(' compute Spot Relabelled Image')
                 for i in range(0, len(Attributeids)):
                     
                     
                     Attributeidbox.addItem(str(Attributeids[i]))
                     
                 for i in range(0, len(TrackAttributeids)):
                     
                     
                     TrackAttributeidbox.addItem(str(TrackAttributeids[i]))
                     
                     
                 
                 Attributeidbox.currentIndexChanged.connect(
                 lambda trackid = Attributeidbox: self.second_image_add(
                         
                         Attributeidbox.currentText(),
                         
                         self.Name,
                         False
                    
                )
            )           
                 
                 TrackAttributeidbox.currentIndexChanged.connect(
                 lambda trackid = TrackAttributeidbox: self.image_add(
                         
                         TrackAttributeidbox.currentText(),
                         
                         self.Name,
                         False
                    
                )
            )          
                 
                 computetrackbutton.clicked.connect(
                 lambda trackid = TrackAttributeidbox: self.image_add(
                         
                         TrackAttributeidbox.currentText(),
                         
                         self.Name,
                         True
                    
                )
            ) 
                 computebutton.clicked.connect(
                 lambda trackid = Attributeidbox: self.second_image_add(
                         
                         Attributeidbox.currentText(),
                         
                         self.Name,
                         True
                    
                )
            )   
                    
                
                 
                 self.viewer.window.add_dock_widget(Attributeidbox, name="Color Spot Attributes", area='right') 
                 self.viewer.window.add_dock_widget(TrackAttributeidbox, name="Color Track Attributes", area='right')
                 self.viewer.window.add_dock_widget(computetrackbutton, name="Compute Relabelled Image by Track features", area='left') 
                 self.viewer.window.add_dock_widget(computebutton, name="Compute Relabelled Image by Spot features", area='left') 
                 
                 
                
        
                 
                        
        

        def image_add(self, attribute, imagename, compute = False ):

             if compute:
                          
                          self.idattr = {}
                          
                          for k in range(len(self.AllTrackKeys)):
                            
                            
                                if self.AllTrackKeys[k] == 'TRACK_ID':
                                       p = k
                                       
                                   
                          for k in range(len(self.AllTrackKeys)):
                            
                            self.AllTrackID = []
                            self.AllTrackAttr = []
                            if self.AllTrackKeys[k] ==  attribute:
                                
                                for attr, trackid in tqdm(zip(self.AllTrackValues[k], self.AllTrackValues[p]), total = len(self.AllTrackValues[k])):
                                    
                                            
                                            if math.isnan(trackid):
                                                continue
                                            else:
                                               self.idattr[trackid] = attr
                                               
                          for k in range(len(self.AllKeys)):
                            
                            locations = []
                            attrs = []
                            if self.AllKeys[k] ==  'TRACK_ID':
                                
                                for trackid, time, z, y, x in tqdm(zip(self.AllValues[k],self.AllValues[self.keyT],self.AllValues[self.keyZ],self.AllValues[self.keyY],self.AllValues[self.keyX] ), total = len(self.AllValues[k])):
                                        
                                       if len(self.Segimage.shape) == 4:
                                           centroid = (time, z, y, x)
                                       else:
                                           centroid = (time, y, x) 
                                       try:
                                         attr = self.idattr[trackid]
                                         locations.append([attr, centroid]) 
                                       except:
                                           pass
                                           
                                NewSegimage = self.Relabel(self.Segimage.copy(), locations)
                                self.viewer.add_labels(NewSegimage, name = self.Name + attribute)
                 

                             
        def second_image_add(self, attribute, imagename, compute = False):
                        
                        if compute:
                          
                          self.boxes = {}
                          self.labels = {}
                          
                          for k in range(len(self.AllKeys)):
                            
                            locations = []
                            attrs = []
                            if self.AllKeys[k] ==  attribute:
                                
                                for attr, time, z, y, x in tqdm(zip(self.AllValues[k],self.AllValues[self.keyT],self.AllValues[self.keyZ],self.AllValues[self.keyY],self.AllValues[self.keyX] ), total = len(self.AllValues[k])):
                                       if len(self.Segimage.shape) == 4:
                                           centroid = (time, z, y, x)
                                       else:
                                           centroid = (time, y, x) 
                                            
                                       locations.append([attr, centroid]) 
                                       
                                NewSegimage = self.Relabel(self.Segimage.copy(), locations)
                                self.viewer.add_labels(NewSegimage, name = self.Name + attribute)  
                             
                    
        def Relabel(self, image, locations):
        
               print("Relabelling image with chosen trackmate attribute")
               NewSegimage = image.copy()
               for p in tqdm(range(0, NewSegimage.shape[0])):
                   
                   sliceimage = NewSegimage[p,:]
                   originallabels = []
                   newlabels = []
                   for  relabelval, centroid in locations:
                        if len(NewSegimage.shape) == 4: 
                            time, z, y, x = centroid
                        else:
                            time, y, x = centroid 
                        
                        if p == int(time): 
                               
                               if len(NewSegimage.shape) == 4:  
                                  originallabel = sliceimage[z,y,x]
                               else:
                                   originallabel = sliceimage[y,x]
                                    
                                      
                               if math.isnan(relabelval):
                                      relabelval = -1
                               originallabels.append(int(originallabel))
                               newlabels.append(int(relabelval))
                      
                   relabeled = map_array(sliceimage, np.asarray(originallabels), np.asarray(newlabels))
                   NewSegimage[p,:] = relabeled
                               
               return NewSegimage                     
               
              
                    
            

def import_TM_XML(xml_path, image, Segimage = None, Mask=None):
    
    image = imread(image)
    if Segimage is not None:
        Segimage = imread(Segimage)
    if Mask is not None:
        Mask = imread(Mask)

    root = et.fromstring(codecs.open(xml_path, 'r', 'utf8').read())

    filtered_track_ids = [
        int(track.get('TRACK_ID'))
        for track in root.find('Model').find('FilteredTracks').findall('TrackID')
    ]

    # Extract the tracks from xml
    tracks = root.find('Model').find('AllTracks')
    settings = root.find('Settings').find('ImageData')

    # Extract the cell objects from xml
    Spotobjects = root.find('Model').find('AllSpots')

    # Make a dictionary of the unique cell objects with their properties
    Uniqueobjects = {}
    Uniqueproperties = {}

    xcalibration = float(settings.get('pixelwidth'))
    ycalibration = float(settings.get('pixelheight'))
    zcalibration = float(settings.get('voxeldepth'))
    tcalibration = int(float(settings.get('timeinterval')))

    if Mask is not None:
        if len(Mask.shape) < len(image.shape):
            # T Z Y X
            UpdateMask = np.zeros(
                [
                    image.shape[0],
                    image.shape[1],
                    image.shape[2],
                    image.shape[3],
                ]
            )
            for i in range(0, UpdateMask.shape[0]):
                for j in range(0, UpdateMask.shape[1]):

                    UpdateMask[i, j, :, :] = Mask[i, :, :]
                    
        else:
            UpdateMask = Mask
            
            
        Mask = UpdateMask.astype('uint16')

        TimedMask, Boundary = boundary_points(Mask, xcalibration, ycalibration, zcalibration)
    else:
        TimedMask = None
        Boundary = None

    for frame in Spotobjects.findall('SpotsInFrame'):

        for Spotobject in frame.findall('Spot'):
            # Create object with unique cell ID
            cell_id = int(Spotobject.get("ID"))
            # Get the TZYX location of the cells in that frame
            Uniqueobjects[cell_id] = [
                Spotobject.get('POSITION_T'),
                Spotobject.get('POSITION_Z'),
                Spotobject.get('POSITION_Y'),
                Spotobject.get('POSITION_X'),
            ]
            
            # Get other properties associated with the Spotobject
            try:
                TOTAL_INTENSITY_CH1 = Spotobject.get('TOTAL_INTENSITY_CH1')
            except:
                 
                 TOTAL_INTENSITY_CH1 = 1
            try:
                MEAN_INTENSITY_CH1 = Spotobject.get('MEAN_INTENSITY_CH1')
            except:
                 MEAN_INTENSITY_CH1 = 1
            try:      
                Radius = Spotobject.get('RADIUS')
            except:
                Radius = 1
                
            try:      
                QUALITY = Spotobject.get('QUALITY')
            except:
                QUALITY = 1
                    
            Uniqueproperties[cell_id] = [
                
                  TOTAL_INTENSITY_CH1,
                  MEAN_INTENSITY_CH1,
                Spotobject.get('POSITION_T'),
                Radius,
                QUALITY
            ]

    all_track_properties = []
    for track in tracks.findall('Track'):

        track_id = int(track.get("TRACK_ID"))

        spot_object_source_target = []
        if track_id in filtered_track_ids:
            for edge in track.findall('Edge'):

                source_id = edge.get('SPOT_SOURCE_ID')
                target_id = edge.get('SPOT_TARGET_ID')
                edge_time = edge.get('EDGE_TIME')
               
                directional_rate_change = edge.get('DIRECTIONAL_CHANGE_RATE')
                speed = edge.get('SPEED')

                spot_object_source_target.append(
                    [source_id, target_id, edge_time, directional_rate_change, speed]
                )

            # Sort the tracks by edge time
            spot_object_source_target = sorted(
                spot_object_source_target, key=sortTracks, reverse=False
            )
            # Get all the IDs, uniquesource, targets attached, leaf, root, splitpoint IDs
            split_points, root_leaf = Multiplicity(spot_object_source_target)

            # Determine if a track has divisions or none
            if len(split_points) > 0:
                split_points = split_points[::-1]
                DividingTrajectory = True
            else:
                DividingTrajectory = False
          
            if DividingTrajectory == True:
                DividingTrackIds.append(track_id)
                AllTrackIds.append(track_id)
                tracklets = analyze_dividing_tracklets(
                    root_leaf, split_points, spot_object_source_target
                )

            if DividingTrajectory == False:
                NonDividingTrackIds.append(track_id)
                AllTrackIds.append(track_id)
                tracklets = analyze_non_dividing_tracklets(
                    root_leaf, spot_object_source_target
                )

            # for each tracklet get real_time,z,y,x,total_intensity, mean_intensity, cellradius, distance, prob_inside
            location_prop_dist = tracklet_properties(
                tracklets,
                Uniqueobjects,
                Uniqueproperties,
                Mask,
                Segimage,
                TimedMask,
                [xcalibration, ycalibration, zcalibration, tcalibration],
                DividingTrajectory
            )
            all_track_properties.append([track_id, location_prop_dist, DividingTrajectory])
   
    return all_track_properties, Boundary, [
        xcalibration,
        ycalibration,
        zcalibration,
        tcalibration,
    ]

def common_stats_function(xml_path, image = None, Mask = None):
    
    if image is not None:
      image = daskread(image)[0,:]
    if Mask is not None:
        Mask = imread(Mask)
    root = et.fromstring(codecs.open(xml_path, 'r', 'utf8').read())
<<<<<<< HEAD
=======

>>>>>>> 639ad3ec
    filtered_track_ids = [
        int(track.get('TRACK_ID'))
        for track in root.find('Model').find('FilteredTracks').findall('TrackID')
    ]
    

    # Extract the tracks from xml
    tracks = root.find('Model').find('AllTracks')
    settings = root.find('Settings').find('ImageData')

    # Extract the cell objects from xml
    Spotobjects = root.find('Model').find('AllSpots')

    # Make a dictionary of the unique cell objects with their properties
    Uniqueobjects = {}
    Uniqueproperties = {}

    xcalibration = float(settings.get('pixelwidth'))
    ycalibration = float(settings.get('pixelheight'))
    zcalibration = float(settings.get('voxeldepth'))
    tcalibration = int(float(settings.get('timeinterval')))

    plotMask = Mask
    if  Mask is not None:
        if len(Mask.shape) < len(image.shape):
            # T Z Y X
            plotMask = Mask
            UpdateMask = np.zeros(
                [
                    image.shape[0],
                    image.shape[1],
                    image.shape[2],
                    image.shape[3],
                ]
            )
            for i in range(0, UpdateMask.shape[0]):
                for j in range(0, UpdateMask.shape[1]):

                    UpdateMask[i, j, :, :] = Mask[i, :, :]
                    
        else:
            UpdateMask = Mask
            
        Mask = UpdateMask.astype('uint16')

        TimedMask, Boundary = boundary_points(Mask, xcalibration, ycalibration, zcalibration)
    else:
        TimedMask = None
        Boundary = None    
            
   

    for frame in Spotobjects.findall('SpotsInFrame'):

        for Spotobject in frame.findall('Spot'):
            # Create object with unique cell ID
            cell_id = int(Spotobject.get("ID"))
            # Get the TZYX location of the cells in that frame
            Uniqueobjects[cell_id] = [
                Spotobject.get('POSITION_T'),
                Spotobject.get('POSITION_Z'),
                Spotobject.get('POSITION_Y'),
                Spotobject.get('POSITION_X'),
            ]
            
            # Get other properties associated with the Spotobject
            try:
                TOTAL_INTENSITY_CH1 = Spotobject.get('TOTAL_INTENSITY_CH1')
            except:
                 
                 TOTAL_INTENSITY_CH1 = 1
            try:
                MEAN_INTENSITY_CH1 = Spotobject.get('MEAN_INTENSITY_CH1')
            except:
                 MEAN_INTENSITY_CH1 = 1
            try:      
                Radius = Spotobject.get('RADIUS')
            except:
                Radius = 1
                
            try:      
                QUALITY = Spotobject.get('QUALITY')
            except:
                QUALITY = 1
                    
            Uniqueproperties[cell_id] = [
                
                  TOTAL_INTENSITY_CH1,
                  MEAN_INTENSITY_CH1,
                Spotobject.get('POSITION_T'),
                Radius,
                QUALITY
            ]

    all_track_properties = []
    for track in tracks.findall('Track'):

        track_id = int(track.get("TRACK_ID"))

        spot_object_source_target = []
        if track_id in filtered_track_ids:
            for edge in track.findall('Edge'):

                source_id = edge.get('SPOT_SOURCE_ID')
                target_id = edge.get('SPOT_TARGET_ID')
                edge_time = edge.get('EDGE_TIME')
               
                directional_rate_change = edge.get('DIRECTIONAL_CHANGE_RATE')
                speed = edge.get('SPEED')

                spot_object_source_target.append(
                    [source_id, target_id, edge_time, directional_rate_change, speed]
                )

            # Sort the tracks by edge time
            spot_object_source_target = sorted(
                spot_object_source_target, key=sortTracks, reverse=False
            )
            # Get all the IDs, uniquesource, targets attached, leaf, root, splitpoint IDs
            split_points, root_leaf = Multiplicity(spot_object_source_target)

            # Determine if a track has divisions or none
            if len(split_points) > 0:
                split_points = split_points[::-1]
                DividingTrajectory = True
            else:
                DividingTrajectory = False
          
            if DividingTrajectory == True:
                DividingTrackIds.append(track_id)
                AllTrackIds.append(track_id)
                tracklets = analyze_dividing_tracklets(
                    root_leaf, split_points, spot_object_source_target
                )

            if DividingTrajectory == False:
                NonDividingTrackIds.append(track_id)
                AllTrackIds.append(track_id)
                tracklets = analyze_non_dividing_tracklets(
                    root_leaf, spot_object_source_target
                )

            # for each tracklet get real_time,z,y,x,total_intensity, mean_intensity, cellradius, distance, prob_inside
            location_prop_dist = tracklet_properties(
                tracklets,
                Uniqueobjects,
                Uniqueproperties,
                Mask,
                None,
                TimedMask,
                [xcalibration, ycalibration, zcalibration, tcalibration],
                DividingTrajectory
            )
            all_track_properties.append([track_id, location_prop_dist, DividingTrajectory])
            
    return all_track_properties,TimedMask, Boundary, xcalibration, ycalibration, zcalibration, tcalibration , image, Mask, plotMask       
            
    
def import_TM_XML_Randomization(xml_path,image = None, Mask = None, nbins = 5):
    
    
            
    all_track_properties,TimedMask, Boundary, xcalibration, ycalibration, zcalibration, tcalibration, image, Mask = common_stats_function(xml_path, image, Mask)        
    TrackLayerTracklets = {}
    AllT = []
    
        
    
    for i in tqdm(range(0, len(all_track_properties))):
                    trackid, alltracklets, DividingTrajectory = all_track_properties[i]
                    TrackIDLocations = []
                    TrackLayerTracklets[trackid] = [trackid]
                    for (trackletid, tracklets) in alltracklets.items():
                            Locationtracklets = tracklets[1]
                            if len(Locationtracklets) > 0:
                                Locationtracklets = sorted(
                                    Locationtracklets, key=sortFirst, reverse=False
                                )
        
                                for tracklet in Locationtracklets:
                                    (
                                        t,
                                        z,
                                        y,
                                        x,
                                        total_intensity,
                                        mean_intensity,
                                        cellradius,
                                        distance,
                                        prob_inside,
                                        speed,
                                        directionality,
                                        DividingTrajectory,
                                    ) = tracklet
                                    
                                    TrackIDLocations.append([float(t), float(z), float(y), float(x)])
        
                    TrackLayerTracklets[trackid].append(TrackIDLocations)
                    
    for (trackid, tracklets) in TrackLayerTracklets.items():

            
            locations = tracklets[1]
            
            df = pd.DataFrame(locations)
            #Create deltat, deltaz, deltay, deltax
            derivativedf = df.diff()
            t = df[0][1:]
            deltat = derivativedf[0][1:] 
            deltaz = derivativedf[1][1:] 
            deltay = derivativedf[2][1:] 
            deltax = derivativedf[3][1:] 
            
            print('Gaussfits for trackid: ', trackid)
            gmodel = Model(gaussian)
            meanz, stdz = norm.fit(deltaz) 
            countsz, binsz = np.histogram(deltaz,bins = nbins )
            binsz = binsz[:-1]
            try:
              GaussZ = gmodel.fit(countsz, x=binsz, amp=np.max(countsz), mu=meanz, std=stdz)
            except:
                GaussZ = None
            meany, stdy = norm.fit(deltay) 
            countsy, binsy = np.histogram(deltay, bins = nbins)
            binsy = binsy[:-1]
            try:
              GaussY = gmodel.fit(countsy, x=binsy, amp=np.max(countsy), mu=meany, std=stdy)
            except:
              GaussY = None  
                
            meanx, stdx = norm.fit(deltax) 
            countsx, binsx = np.histogram(deltax, bins = nbins)
            binsx = binsx[:-1]
            
            try:
               GaussX = gmodel.fit(countsx, x=binsx, amp=np.max(countsx), mu=meanx, std=stdx)
            except:
                GaussX = None
            tripleplot(binsz, binsy, binsx, countsz, countsy, countsx, GaussZ, GaussY, GaussX)
            
            if GaussZ is not None:
               print('Fit in Z', GaussZ.fit_report())
            if GaussY is not None:   
               print('Fit in Y', GaussY.fit_report())
            if GaussX is not None:     
              print('Fit in X', GaussX.fit_report())
                     
                   
 
 
def tripleplot(binsz, binsy, binsx, countsz, countsy, countsx, GaussZ, GaussY, GaussX):
    fig, axes = plt.subplots(1, 3, figsize=(15, 6))
    ax = axes.ravel()
    
    ax[0].hist(binsz,binsz, weights = countsz)
    if GaussZ is not None:
        ax[0].plot(binsz,GaussZ.best_fit,'ro:',label='fit')
        ax[0].set_title('Gaussian Fit')
        ax[0].set_xlabel('Time')
        ax[0].set_ylabel('DisplacementZ')
    
    ax[1].hist(binsy,binsy, weights = countsy)
    
    if GaussY is not None:
        ax[1].plot(binsy,GaussY.best_fit,'ro:',label='fit')
        ax[1].set_title('Gaussian Fit')
        ax[1].set_xlabel('Time')
        ax[1].set_ylabel('DisplacementY')
    
    ax[2].hist(binsx,binsx, weights = countsx)
    
    if GaussX is not None:
        ax[2].plot(binsx,GaussX.best_fit,'ro:',label='fit')
        ax[2].set_title('Gaussian Fit')
        ax[2].set_xlabel('Time')
        ax[2].set_ylabel('DisplacementX')
    
    
    plt.tight_layout()
    plt.show()

    
def import_TM_XML_Localization(xml_path,image, Mask, window_size = 5):
    
    
    all_track_properties,TimedMask, Boundary, xcalibration, ycalibration, zcalibration, tcalibration, image, Mask, plotMask = common_stats_function(xml_path, image, Mask)
    IDLocations = []
    TrackLayerTracklets = {}
    Gradients = []
    AllT = []
    figure = plt.figure(figsize=(16, 10))
    ax = plt.axes(projection='3d')
    plt.autoscale(enable = True)
    
    figure2D = plt.figure(figsize=(16, 10))
    multiplot_widget = FigureCanvas(figure2D)
    ax2D = multiplot_widget.figure.subplots(1, 4)
    # Data for a three-dimensional line
    print('All Tracks plot') 
    if TimedMask is not None:
        
        tree, indices, masklabel, masklabelvolume = TimedMask[str(int(float(0)))]
       
        MaskYs = []
        MaskXs = []
        count = 0
        for z,y,x in zip(*indices):
            if count ==0:
                y0 = y
                x0 = x
            MaskYs.append(y - y0)
            MaskXs.append(x - x0)
            count = count + 1
        tree, indices, masklabel, masklabelvolume = TimedMask[str(int(float(Mask.shape[0] - 1)))]
       
        MaskYf = []
        MaskXf = []
        count = 0
        for z,y,x in zip(*indices):
            if count ==0:
                y0 = y
                x0 = x
            MaskYf.append(y - y0)
            MaskXf.append(x - x0)     
            count = count + 1
    for i in tqdm(range(0, len(all_track_properties))):
                    trackid, alltracklets, DividingTrajectory = all_track_properties[i]

                    
                    AllDistance = []
                    AllTracksZ = []
                    AllTracksY = []
                    AllTracksX = []
                    AllT.append(trackid)
                    for (trackletid, tracklets) in alltracklets.items():
                            Locationtracklets = tracklets[1]
                            if len(Locationtracklets) > 0:
                                Locationtracklets = sorted(
                                    Locationtracklets, key=sortFirst, reverse=False
                                )
        
                                for tracklet in Locationtracklets:
                                    (
                                        t,
                                        z,
                                        y,
                                        x,
                                        total_intensity,
                                        mean_intensity,
                                        cellradius,
                                        distance,
                                        prob_inside,
                                        speed,
                                        directionality,
                                        DividingTrajectory,
                                    ) = tracklet
                                    
                                    
                                    AllDistance.append((float(distance)))
                                    AllTracksZ.append(float(z) )
                                    AllTracksY.append(float(y))
                                    AllTracksX.append(float(x))
                    subZ = AllTracksZ[0]
                    subY = AllTracksY[0]
                    subX = AllTracksX[0]
                    for i in range(len(AllTracksZ)):
                         AllTracksZ[i] = (AllTracksZ[i] - subZ) 
                         AllTracksY[i] = (AllTracksY[i] - subY) 
                         AllTracksX[i] =  (AllTracksX[i] - subX) 
                        
                    # AllTracksZ = np.diff(AllTracksZ)
                    # AllTracksY = np.diff(AllTracksY)
                    # AllTracksX = np.diff(AllTracksX)
                    
                    # AllTracksZ = MovingAverage(
                    #             AllTracksZ, window_size=window_size
                    #         )
                    
                    # AllTracksY = MovingAverage(
                    #             AllTracksY, window_size=window_size
                    #         )
                    
                    # AllTracksX = MovingAverage(
                    #             AllTracksX, window_size=window_size
                    #         )
                    gradient = np.sum(np.diff(AllDistance))
                    Gradients.append(gradient)
      

                    
                    ax.plot3D(AllTracksX, AllTracksY, AllTracksZ)
                     
                    ax.set_xlabel('dx')
                    ax.set_ylabel('dy')
                    ax.set_zlabel('dz')
                    
                    ax2D[0].plot(AllTracksX, AllTracksY)
                    ax2D[0].set_xlabel('dx')
                    ax2D[0].set_ylabel('dy')
                    
                    ax2D[1].plot(AllTracksZ, AllTracksY)
                    ax2D[1].set_xlabel('dz')
                    ax2D[1].set_ylabel('dy')
                    
                    ax2D[2].plot(AllTracksZ, AllTracksX)
                    ax2D[2].set_xlabel('dz')
                    ax2D[2].set_ylabel('dx')
    sns.histplot(Gradients, kde = True, ax = ax2D[3])
                   
    return Gradients            
            
            
            
def Multiplicity(spot_object_source_target):

    split_points = []
    root_leaf = []
    sources = []
    targets = []
    scount = 0

    for (
        source_id,
        target_id,
        sourcetime,
        directional_rate_change,
        speed,
    ) in spot_object_source_target:

        sources.append(source_id)
        targets.append(target_id)

    root_leaf.append(sources[0])
    for (
        source_id,
        target_id,
        sourcetime,
        directional_rate_change,
        speed,
    ) in spot_object_source_target:

        if target_id not in sources:

            root_leaf.append(target_id)

        for (
            sec_source_id,
            sec_target_id,
            sec_sourcetime,
            sec_directional_rate_change,
            sec_speed,
        ) in spot_object_source_target:
            if source_id == sec_source_id:
                scount = scount + 1
        if scount > 1:
            split_points.append(source_id)
        scount = 0

    return split_points, root_leaf






def speed_labels(bins, units):   
    labels = []
    for left, right in zip(bins[:-1], bins[1:]):
        if left == bins[0]:
            labels.append('calm'.format(right))
        elif np.isinf(right):
            labels.append('>{} {}'.format(left, units))
        else:
            labels.append('{} - {} {}'.format(left, right, units))

    return list(labels)        
     
def _convert_dir(directions, N=None):
    if N is None:
        N = directions.shape[0]
    barDir = directions * pi/180. - pi/N
    barWidth = 2 * pi / N
    return barDir, barWidth        


def wind_rose(rosedata, wind_dirs, palette=None):
    if palette is None:
        palette = sns.color_palette('inferno', n_colors=rosedata.shape[1])

    bar_dir, bar_width = _convert_dir(wind_dirs)

    fig, ax = plt.subplots(figsize=(10, 10), subplot_kw=dict(polar=True))
    ax.set_theta_direction('clockwise')
    ax.set_theta_zero_location('N')

    for n, (c1, c2) in enumerate(zip(rosedata.columns[:-1], rosedata.columns[1:])):
        if n == 0:
            # first column only
            ax.bar(bar_dir, rosedata[c1].values, 
                   width=bar_width,
                   color=palette[0],
                   edgecolor='none',
                   label=c1,
                   linewidth=0)

        # all other columns
        ax.bar(bar_dir, rosedata[c2].values, 
               width=bar_width, 
               bottom=rosedata.cumsum(axis=1)[c1].values,
               color=palette[n+1],
               edgecolor='none',
               label=c2,
               linewidth=0)

    leg = ax.legend(loc=(0.75, 0.95), ncol=2)
    xtl = ax.set_xticklabels(['N', 'NE', 'E', 'SE', 'S', 'SW', 'W', 'NW'])
    
    return fig

class AllTrackViewerGauss(object):
    def __init__(
        self,
        originalviewer,
        Raw,
        Seg,
        Mask,
        savedir,
        calibration,
        all_track_properties,
        ID,
        canvas,
        ax,
        
        figure,
        DividingTrajectory = None,
        saveplot=False,
        nbins = 10,
        window_size=3,
        mode='fate',
        
    ):

        self.trackviewer = originalviewer
        self.savedir = savedir
        Path(self.savedir).mkdir(exist_ok=True)
        self.Raw = Raw
        self.Seg = Seg
        self.Mask = Mask
        self.nbins = nbins
        self.calibration = calibration
        self.mode = mode
        if ID == 'all':
            self.ID = ID
        elif ID is not None:
            self.ID = int(ID)
        else:
            self.ID = ID
        self.saveplot = saveplot
        self.canvas = canvas
        self.ax = ax
        self.window_size = window_size
        self.figure = figure
        self.all_track_properties = all_track_properties
        self.DividingTrajectory = DividingTrajectory
        self.tracklines = 'Tracks'
        self.boxes = {}
        self.labels = {}
        for layer in list(self.trackviewer.layers):

            if self.tracklines in layer.name or layer.name in self.tracklines:
                self.trackviewer.layers.remove(layer)
        self.draw()
        if self.mode == 'fate':
            self.plot()
        
    def plot(self):

        for i in range(self.ax.shape[0]):
            for j in range(self.ax.shape[1]):
                  self.ax[i,j].cla()

        self.ax[0,0].set_title("distance_to_boundary")
        self.ax[0,0].set_xlabel("minutes")
        self.ax[0,0].set_ylabel("um")

        self.ax[0,1].set_title("cell_tissue_localization")
        self.ax[0,1].set_xlabel("start_distance")
        self.ax[0,1].set_ylabel("end_distance")
        
        
        self.ax[1,0].set_title("Displacementz")
        self.ax[1,0].set_xlabel("deltaz")
        self.ax[1,0].set_ylabel("countsz")

        self.ax[1,1].set_title("Displacementy")
        self.ax[1,1].set_xlabel("deltay")
        self.ax[1,1].set_ylabel("countsy")

        self.ax[1,2].set_title("Displacementx")
        self.ax[1,2].set_xlabel("deltax")
        self.ax[1,2].set_ylabel("countsx")

        # Execute the function
        TrackLayerTracklets = {}
        for i in tqdm(range(0, len(self.all_track_properties))):
                
                    IDLocations = []
                    trackid, alltracklets, DividingTrajectory = self.all_track_properties[i]
                    if self.ID == trackid or self.ID == 'all':
                        tracksavedir = self.savedir + '/' + 'TrackID' +  str(self.ID)
                        Path(tracksavedir).mkdir(exist_ok=True)
                        AllStartParent[trackid] = [trackid]
                        AllEndParent[trackid] = [trackid]
        
                        TrackLayerTracklets[trackid] = [trackid]
                        for (trackletid, tracklets) in alltracklets.items():
        
                            AllStartChildren[int(str(trackid) + str(trackletid))] = [
                                int(str(trackid) + str("_") +str(trackletid))
                            ]
                            AllEndChildren[int(str(trackid) + str(trackletid))] = [
                                int(str(trackid) +str("_") + str(trackletid))
                            ]
        
                            self.AllT = []
                            self.AllArea = []
                            self.AllIntensity = []
                            self.AllProbability = []
                            self.AllSpeed = []
                            self.AllDirection = []
                            self.AllSize = []
                            self.AllDistance = []
                            TrackLayerTrackletsList = []
        
                            Locationtracklets = tracklets[1]
                            if len(Locationtracklets) > 0:
                                Locationtracklets = sorted(
                                    Locationtracklets, key=sortFirst, reverse=False
                                )
        
                                for tracklet in Locationtracklets:
                                    (
                                        t,
                                        z,
                                        y,
                                        x,
                                        total_intensity,
                                        mean_intensity,
                                        cellradius,
                                        distance,
                                        prob_inside,
                                        speed,
                                        directionality,
                                        DividingTrajectory,
                                    ) = tracklet
                                    TrackLayerTrackletsList.append([trackletid, t, z, y, x])
                                    IDLocations.append([float(t), float(z), float(y), float(x)])
                                    
                                    self.AllT.append(int(float(t )))
                                    self.AllSpeed.append("{:.1f}".format(float(speed)))
                                    self.AllDirection.append("{:.1f}".format(float(directionality)))
                                    self.AllProbability.append(
                                        "{:.2f}".format(float(prob_inside))
                                    )
                                    self.AllDistance.append("{:.1f}".format(float(distance)))
                                    self.AllSize.append("{:.1f}".format(float(cellradius)))
                                    if str(self.ID) + str(trackletid) not in AllID:
                                        AllID.append(str(self.ID) + str(trackletid))
                                if trackletid == 0:
                                    if len(self.AllDistance) > 1:
                                            AllStartParent[trackid].append(float(self.AllDistance[0]))
                                            AllEndParent[trackid].append(float(self.AllDistance[-1]))
        
                                else:
                                    if len(self.AllDistance) > 1:
                                            AllStartChildren[
                                                int(str(trackid) + str("_") +  str(trackletid))
                                            ].append(float(self.AllDistance[0]))
                                            AllEndChildren[int(str(trackid) +str("_") + str(trackletid))].append(
                                                float(self.AllDistance[-1])
                                            )
        
                            self.AllSpeed = MovingAverage(
                                self.AllSpeed, window_size=self.window_size
                            )
                            self.AllDirection = MovingAverage(
                                self.AllDirection, window_size=self.window_size
                            )
                            self.AllDistance = MovingAverage(
                                self.AllDistance, window_size=self.window_size
                            )
                            self.AllSize = MovingAverage(
                                self.AllSize, window_size=self.window_size
                            )
                            self.AllProbability = MovingAverage(
                                self.AllProbability, window_size=self.window_size
                            )
                            self.AllT = MovingAverage(self.AllT, window_size=self.window_size)
                            if self.saveplot == True:
                                SaveIds.append(self.ID)
                                
                                df = pd.DataFrame(
                                    list(
                                        zip(
                                            self.AllT,
                                            self.AllSize,
                                            self.AllDistance,
                                            self.AllProbability,
                                            self.AllSpeed,
                                            self.AllDirection
                                        )
                                    ),
                                    columns=[
                                        'Time',
                                        'Cell Size',
                                        'Distance to Border',
                                        'Inner Cell Probability',
                                        'Cell Speed',
                                        'Directionality'
                                    ],
                                )
                                
                                
                                if df.shape[0] > 2:
                                        df.to_csv(
                                            tracksavedir
                                            + '/'
                                            + 'Track'
                                            + str(self.ID)
                                            + 'tracklet'
                                            + str("_") + str(trackletid)
                                            + '.csv',
                                            index=False,
                                        )
                                
        
                                faketid = []
                                fakedist = []
                                for (tid, dist) in AllStartParent.items():
        
                                    if len(dist) > 1:
                                        faketid.append(tid)
                                        fakedist.append(dist[1])
        
                                df = pd.DataFrame(
                                    list(zip(faketid, fakedist)),
                                    columns=['Trackid', 'StartDistance'],
                                )
                                df.to_csv(
                                    tracksavedir + '/' + 'ParentFateStart' + '.csv', index=False
                                )
                                df
        
                                faketid = []
                                fakedist = []
                                for (tid, dist) in AllEndParent.items():
        
                                    if len(dist) > 1:
                                        faketid.append(tid)
                                        fakedist.append(dist[1])
        
                                df = pd.DataFrame(
                                    list(zip(faketid, fakedist)),
                                    columns=['Trackid', 'endDistance'],
                                )
                                df.to_csv(
                                    tracksavedir + '/' + 'ParentFateEnd' + '.csv', index=False
                                )
                                
        
                                faketid = []
                                fakedist = []
        
                                for (tid, dist) in AllStartChildren.items():
                                    if len(dist) > 1:
                                        faketid.append(tid)
                                        fakedist.append(dist[1])
        
                                df = pd.DataFrame(
                                    list(zip(faketid, fakedist)),
                                    columns=['Trackid + Trackletid', 'StartDistance'],
                                )
                                if df.shape[0] > 2:
                                        df.to_csv(
                                            tracksavedir + '/' + 'ChildrenFateStart' + '.csv',
                                            index=False,
                                        )
                                
        
                                faketid = []
                                fakedist = []
        
                                for (tid, dist) in AllEndChildren.items():
                                    if  len(dist) > 1:
                                        faketid.append(tid)
                                        fakedist.append(dist[1])
        
                                df = pd.DataFrame(
                                    list(zip(faketid, fakedist)),
                                    columns=['Trackid + Trackletid', 'EndDistance'],
                                )
                                if df.shape[0] > 2:
                                        df.to_csv(
                                            tracksavedir + '/' + 'ChildrenFateEnd' + '.csv', index=False
                                        )
                                
        
                            childrenstarts = AllStartChildren[
                                int(str(trackid) + str(trackletid))
                            ]
                            childrenends = AllEndChildren[int(str(trackid) + str("_") + str(trackletid))]
                            parentstarts = AllStartParent[trackid]
                            parentends = AllEndParent[trackid]
                            self.ax[0,0].plot(self.AllT, self.AllDistance)
                            self.ax[0,1].plot(parentstarts[1:], parentends[1:], 'og')
                            self.ax[0,1].plot(childrenstarts[1:], childrenends[1:], 'or')
                            self.figure.savefig(tracksavedir+ '/' + 'Track' + self.mode + str(self.ID) + '.png', dpi = 300)
                            self.figure.canvas.draw()
                            self.figure.canvas.flush_events()
        
        
        
                        TrackLayerTracklets[trackid].append(IDLocations)
        
        for (trackid, tracklets) in TrackLayerTracklets.items():

            
            locations = tracklets[1]
            
            df = pd.DataFrame(locations)
            #Create deltat, deltaz, deltay, deltax
            derivativedf = df.diff()
            t = df[0][1:]
            deltat = derivativedf[0][1:] 
            deltaz = derivativedf[1][1:] 
            deltay = derivativedf[2][1:] 
            deltax = derivativedf[3][1:] 
            
            print('Gaussfits for trackid: ', trackid)
            gmodel = Model(gaussian)
            meanz, stdz = norm.fit(deltaz) 
            countsz, binsz = np.histogram(deltaz,bins = self.nbins )
            binsz = binsz[:-1]
            try:
              GaussZ = gmodel.fit(countsz, x=binsz, amp=np.max(countsz), mu=meanz, std=stdz)
            except:
                GaussZ = None
            meany, stdy = norm.fit(deltay) 
            countsy, binsy = np.histogram(deltay, bins = self.nbins)
            binsy = binsy[:-1]
            try:
              GaussY = gmodel.fit(countsy, x=binsy, amp=np.max(countsy), mu=meany, std=stdy)
            except:
              GaussY = None  
                
            meanx, stdx = norm.fit(deltax) 
            countsx, binsx = np.histogram(deltax, bins = self.nbins)
            binsx = binsx[:-1]
            
            try:
               GaussX = gmodel.fit(countsx, x=binsx, amp=np.max(countsx), mu=meanx, std=stdx)
            except:
                GaussX = None
                
                
            self.ax[1,0].hist(binsz,binsz, weights = countsz)
            if GaussZ is not None:
                self.ax[1,0].plot(binsz,GaussZ.best_fit,'ro:',label='fit')
                self.ax[1,0].set_title('Gaussian Fit')
                self.ax[1,0].set_xlabel('Time')
                self.ax[1,0].set_ylabel('DisplacementZ')
            
            self.ax[1,1].hist(binsy,binsy, weights = countsy)
            
            if GaussY is not None:
                self.ax[1,1].plot(binsy,GaussY.best_fit,'ro:',label='fit')
                self.ax[1,1].set_title('Gaussian Fit')
                self.ax[1,1].set_xlabel('Time')
                self.ax[1,1].set_ylabel('DisplacementY')
            
            self.ax[1,2].hist(binsx,binsx, weights = countsx)
            
            if GaussX is not None:
                self.ax[1,2].plot(binsx,GaussX.best_fit,'ro:',label='fit')
                self.ax[1,2].set_title('Gaussian Fit')
                self.ax[1,2].set_xlabel('Time')
                self.ax[1,2].set_ylabel('DisplacementX')
            
            
            plt.tight_layout()
            plt.show()    
            
            if GaussZ is not None:
               print('Fit in Z', GaussZ.fit_report())
            if GaussY is not None:   
               print('Fit in Y', GaussY.fit_report())
            if GaussX is not None:     
              print('Fit in X', GaussX.fit_report())
        
        
        
        self.figure.canvas.draw()
        self.figure.canvas.flush_events()
        
        
    def draw(self):
            TrackLayerTracklets = {}
            self.trackviewer.status = str(self.ID)
            for i in range(0, len(self.all_track_properties)):
                        trackid, alltracklets, DividingTrajectory = self.all_track_properties[i]
                        if self.ID is not None and self.ID == trackid:
                            TrackLayerTracklets = self.track(
                                TrackLayerTracklets, trackid, alltracklets
                            )
                        if self.ID == None or self.ID == 'all':
                            TrackLayerTracklets = self.track(
                                TrackLayerTracklets, trackid, alltracklets
                            )
    
            for (trackid, tracklets) in TrackLayerTracklets.items():
    
                tracklets = tracklets[1]
                if len(tracklets) > 0:
                    self.trackviewer.add_tracks(
                        np.asarray(tracklets), name=self.tracklines + str(trackid), colormap = 'twilight', tail_length = sys.float_info.max
                    )
    
            self.trackviewer.theme = 'light'
            self.trackviewer.dims.ndisplay = 3

    def track(self, TrackLayerTracklets, trackid, alltracklets):

        TrackLayerTracklets[trackid] = [trackid]
        list_tracklets = []
        for (trackletid, tracklets) in alltracklets.items():

            Locationtracklets = tracklets[1]
            if len(Locationtracklets) > 0:
                Locationtracklets = sorted(
                    Locationtracklets, key=sortFirst, reverse=False
                )
                for tracklet in Locationtracklets:
                    (
                        t,
                        z,
                        y,
                        x,
                        total_intensity,
                        mean_intensity,
                        cellradius,
                        distance,
                        prob_inside,
                        trackletspeed,
                        trackletdirection,
                        DividingTrajectory,
                    ) = tracklet
                    if (
                        DividingTrajectory == self.DividingTrajectory
                        and self.ID == None
                        or self.ID == 'all'
                    ):
                        list_tracklets.append(
                            [
                                int(str(trackletid)),
                                int(float(t)/self.calibration[3]) ,
                                float(z)/self.calibration[2] ,
                                float(y)/self.calibration[1],
                                float(x)/self.calibration[0] ,
                            ]
                        )
                    else:
                        list_tracklets.append(
                            [
                                int(str(trackletid)),
                                int(float(t)/self.calibration[3]) ,
                                float(z)/self.calibration[2] ,
                                float(y)/self.calibration[1],
                                float(x)/self.calibration[0] ,
                            ]
                        )
                TrackLayerTracklets[trackid].append(list_tracklets)

        return TrackLayerTracklets

class AllTrackViewer(object):
    def __init__(
        self,
        originalviewer,
        Raw,
        Seg,
        Mask,
        savedir,
        calibration,
        all_track_properties,
        ID,
        canvas,
        ax,
        
        figure,
        DividingTrajectory = None,
        saveplot=False,
        
        window_size=3,
        mode='fate',
        
    ):

        self.trackviewer = originalviewer
        self.savedir = savedir
        Path(self.savedir).mkdir(exist_ok=True)
        self.Raw = Raw
        self.Seg = Seg
        self.Mask = Mask
        self.calibration = calibration
        self.mode = mode
        if ID == 'all':
            self.ID = ID
        elif ID is not None:
            self.ID = int(ID)
        else:
            self.ID = ID
        self.saveplot = saveplot
        self.canvas = canvas
        self.ax = ax
        self.window_size = window_size
        self.figure = figure
        self.all_track_properties = all_track_properties
        self.DividingTrajectory = DividingTrajectory
        self.tracklines = 'Tracks'
        self.boxes = {}
        self.labels = {}
        for layer in list(self.trackviewer.layers):

            if self.tracklines in layer.name or layer.name in self.tracklines:
                self.trackviewer.layers.remove(layer)
        self.draw()
        if self.mode == 'fate':
            self.plot()
        if self.mode == 'intensity':
            self.plotintensity()
        
    def plot(self):

        for i in range(self.ax.shape[0]):
            self.ax[i].cla()

        self.ax[0].set_title("distance_to_boundary")
        self.ax[0].set_xlabel("minutes")
        self.ax[0].set_ylabel("um")

        self.ax[1].set_title("cell_tissue_localization")
        self.ax[1].set_xlabel("start_distance")
        self.ax[1].set_ylabel("end_distance")

        # Execute the function
        IDLocations = []
        TrackLayerTracklets = {}
        for i in tqdm(range(0, len(self.all_track_properties))):
                    trackid, alltracklets, DividingTrajectory = self.all_track_properties[i]
                    if self.ID == trackid or self.ID == 'all':
                        tracksavedir = self.savedir + '/' + 'TrackID' +  str(self.ID)
                        Path(tracksavedir).mkdir(exist_ok=True)
                        AllStartParent[trackid] = [trackid]
                        AllEndParent[trackid] = [trackid]
        
                        TrackLayerTracklets[trackid] = [trackid]
                        for (trackletid, tracklets) in alltracklets.items():
        
                            AllStartChildren[int(str(trackid) + str(trackletid))] = [
                                int(str(trackid) + str("_") +str(trackletid))
                            ]
                            AllEndChildren[int(str(trackid) + str(trackletid))] = [
                                int(str(trackid) +str("_") + str(trackletid))
                            ]
        
                            self.AllT = []
                            self.AllArea = []
                            self.AllIntensity = []
                            self.AllProbability = []
                            self.AllSpeed = []
                            self.AllDirection = []
                            self.AllSize = []
                            self.AllDistance = []
                            TrackLayerTrackletsList = []
        
                            Locationtracklets = tracklets[1]
                            if len(Locationtracklets) > 0:
                                Locationtracklets = sorted(
                                    Locationtracklets, key=sortFirst, reverse=False
                                )
        
                                for tracklet in Locationtracklets:
                                    (
                                        t,
                                        z,
                                        y,
                                        x,
                                        total_intensity,
                                        mean_intensity,
                                        cellradius,
                                        distance,
                                        prob_inside,
                                        speed,
                                        directionality,
                                        DividingTrajectory,
                                    ) = tracklet
                                    TrackLayerTrackletsList.append([trackletid, t, z, y, x])
                                    IDLocations.append([t, z, y, x])
                                    
                                    self.AllT.append(int(float(t )))
                                    self.AllSpeed.append("{:.1f}".format(float(speed)))
                                    self.AllDirection.append("{:.1f}".format(float(directionality)))
                                    self.AllProbability.append(
                                        "{:.2f}".format(float(prob_inside))
                                    )
                                    self.AllDistance.append("{:.1f}".format(float(distance)))
                                    self.AllSize.append("{:.1f}".format(float(cellradius)))
                                    if str(self.ID) + str(trackletid) not in AllID:
                                        AllID.append(str(self.ID) + str(trackletid))
                                if trackletid == 0:
                                    if len(self.AllDistance) > 1:
                                            AllStartParent[trackid].append(float(self.AllDistance[0]))
                                            AllEndParent[trackid].append(float(self.AllDistance[-1]))
        
                                else:
                                    if len(self.AllDistance) > 1:
                                            AllStartChildren[
                                                int(str(trackid) + str("_") +  str(trackletid))
                                            ].append(float(self.AllDistance[0]))
                                            AllEndChildren[int(str(trackid) +str("_") + str(trackletid))].append(
                                                float(self.AllDistance[-1])
                                            )
        
                            self.AllSpeed = MovingAverage(
                                self.AllSpeed, window_size=self.window_size
                            )
                            self.AllDirection = MovingAverage(
                                self.AllDirection, window_size=self.window_size
                            )
                            self.AllDistance = MovingAverage(
                                self.AllDistance, window_size=self.window_size
                            )
                            self.AllSize = MovingAverage(
                                self.AllSize, window_size=self.window_size
                            )
                            self.AllProbability = MovingAverage(
                                self.AllProbability, window_size=self.window_size
                            )
                            self.AllT = MovingAverage(self.AllT, window_size=self.window_size)
                            if self.saveplot == True:
                                SaveIds.append(self.ID)
                                
                                df = pd.DataFrame(
                                    list(
                                        zip(
                                            self.AllT,
                                            self.AllSize,
                                            self.AllDistance,
                                            self.AllProbability,
                                            self.AllSpeed,
                                            self.AllDirection
                                        )
                                    ),
                                    columns=[
                                        'Time',
                                        'Cell Size',
                                        'Distance to Border',
                                        'Inner Cell Probability',
                                        'Cell Speed',
                                        'Directionality'
                                    ],
                                )
                                
                                
                                if df.shape[0] > 2:
                                        df.to_csv(
                                            tracksavedir
                                            + '/'
                                            + 'Track'
                                            + str(self.ID)
                                            + 'tracklet'
                                            + str("_") + str(trackletid)
                                            + '.csv',
                                            index=False,
                                        )
                                
        
                                faketid = []
                                fakedist = []
                                for (tid, dist) in AllStartParent.items():
        
                                    if len(dist) > 1:
                                        faketid.append(tid)
                                        fakedist.append(dist[1])
        
                                df = pd.DataFrame(
                                    list(zip(faketid, fakedist)),
                                    columns=['Trackid', 'StartDistance'],
                                )
                                df.to_csv(
                                    tracksavedir + '/' + 'ParentFateStart' + '.csv', index=False
                                )
                                df
        
                                faketid = []
                                fakedist = []
                                for (tid, dist) in AllEndParent.items():
        
                                    if len(dist) > 1:
                                        faketid.append(tid)
                                        fakedist.append(dist[1])
        
                                df = pd.DataFrame(
                                    list(zip(faketid, fakedist)),
                                    columns=['Trackid', 'endDistance'],
                                )
                                df.to_csv(
                                    tracksavedir + '/' + 'ParentFateEnd' + '.csv', index=False
                                )
                                
        
                                faketid = []
                                fakedist = []
        
                                for (tid, dist) in AllStartChildren.items():
                                    if len(dist) > 1:
                                        faketid.append(tid)
                                        fakedist.append(dist[1])
        
                                df = pd.DataFrame(
                                    list(zip(faketid, fakedist)),
                                    columns=['Trackid + Trackletid', 'StartDistance'],
                                )
                                if df.shape[0] > 2:
                                        df.to_csv(
                                            tracksavedir + '/' + 'ChildrenFateStart' + '.csv',
                                            index=False,
                                        )
                                
        
                                faketid = []
                                fakedist = []
        
                                for (tid, dist) in AllEndChildren.items():
                                    if  len(dist) > 1:
                                        faketid.append(tid)
                                        fakedist.append(dist[1])
        
                                df = pd.DataFrame(
                                    list(zip(faketid, fakedist)),
                                    columns=['Trackid + Trackletid', 'EndDistance'],
                                )
                                if df.shape[0] > 2:
                                        df.to_csv(
                                            tracksavedir + '/' + 'ChildrenFateEnd' + '.csv', index=False
                                        )
                                
        
                            childrenstarts = AllStartChildren[
                                int(str(trackid) + str(trackletid))
                            ]
                            childrenends = AllEndChildren[int(str(trackid) + str("_") + str(trackletid))]
                            parentstarts = AllStartParent[trackid]
                            parentends = AllEndParent[trackid]
                            self.ax[0].plot(self.AllT, self.AllDistance)
                            self.ax[1].plot(parentstarts[1:], parentends[1:], 'og')
                            self.ax[1].plot(childrenstarts[1:], childrenends[1:], 'or')
                            self.figure.savefig(tracksavedir+ '/' + 'Track' + self.mode + str(self.ID) + '.png', dpi = 300)
                            self.figure.canvas.draw()
                            self.figure.canvas.flush_events()
        
        
        self.figure.canvas.draw()
        self.figure.canvas.flush_events()
        self.SaveStats()

    
    def plotintensity(self):

        for i in range(self.ax.shape[0]):
            self.ax[i].cla()

        self.ax[0].set_title("intensity")
        self.ax[0].set_xlabel("minutes")
        self.ax[0].set_ylabel("arb_units")

        self.ax[1].set_title("fourier_transform")
        self.ax[1].set_xlabel("frequency")
        self.ax[1].set_ylabel("arb_units")

        # Execute the function

        IDLocations = []
        TrackLayerTracklets = {}
        for i in range(0, len(self.all_track_properties)):
            trackid, alltracklets, DividingTrajectory = self.all_track_properties[i]
            if self.ID == trackid:
                        AllStartParent[trackid] = [trackid]
                        AllEndParent[trackid] = [trackid]
        
                        TrackLayerTracklets[trackid] = [trackid]
                        for (trackletid, tracklets) in alltracklets.items():
        
                            self.AllT = []
                            self.AllIntensity = []
                            TrackLayerTrackletsList = []
        
                            max_int = 1
                            Locationtracklets = tracklets[1]
                            if len(Locationtracklets) > 0:
                                Locationtracklets = sorted(
                                    Locationtracklets, key=sortFirst, reverse=False
                                )
        
                                for tracklet in Locationtracklets:
                                    (
                                        t,
                                        z,
                                        y,
                                        x,
                                        total_intensity,
                                        mean_intensity,
                                        cellradius,
                                        distance,
                                        prob_inside,
                                        speed,
                                        direction,
                                        DividingTrajectory,
                                    ) = tracklet
                                    if float(total_intensity) > max_int:
                                        max_int = float(total_intensity)
                                    TrackLayerTrackletsList.append([trackletid, t, z, y, x])
                                    IDLocations.append([t, z, y, x])
                                    self.AllT.append(int(float(t)))
        
                                    self.AllIntensity.append(
                                        "{:.1f}".format((float(total_intensity)))
                                    )
                                    if str(self.ID) + str(trackletid) not in AllID:
                                        AllID.append(str(self.ID) + str(trackletid))
        
                            self.AllIntensity = MovingAverage(
                                self.AllIntensity, window_size=self.window_size
                            )
                            for i in range(0, len(self.AllIntensity)):
                                self.AllIntensity[i] = self.AllIntensity[i] / (max_int)
                            self.AllT = MovingAverage(self.AllT, window_size=self.window_size)
                            pointsample = len(self.AllIntensity)
                            if pointsample > 0:
                                xf = fftfreq(pointsample, self.calibration[3])
                                fftstrip = fft(self.AllIntensity)
                                ffttotal = np.abs(fftstrip)
                                xf = xf[0 : len(xf) // 2]
                                ffttotal = ffttotal[0 : len(ffttotal) // 2]
                                if self.saveplot == True:
                                    SaveIds.append(self.ID)
                                    tracksavedir = self.savedir + '/' + str(self.ID)
                                    Path(tracksavedir).mkdir(exist_ok=True)
                                    
                                    df = pd.DataFrame(
                                        list(zip(self.AllT, xf, ffttotal)),
                                        columns=['Time', 'Frequency', 'FFT'],
                                    )
                                    df.to_csv(
                                        tracksavedir
                                        + '/'
                                        + 'Track_Frequency'
                                        + str(self.ID)
                                        + 'tracklet'
                                        + str("_") +  str(trackletid)
                                        + '.csv',
                                        index=False,
                                    )
                                    
                                self.figure.savefig(tracksavedir+ '/' + 'Track' + self.mode + str(self.ID) + '.png', dpi = 300)    
                                self.ax[0].plot(self.AllT, self.AllIntensity)
                                self.ax[1].plot(xf, ffttotal)
                                self.ax[1].set_yscale('log')        
                                
                                self.figure.canvas.draw()
                                self.figure.canvas.flush_events()

        self.figure.canvas.draw()
        self.figure.canvas.flush_events()
        self.SaveStats()

    def draw(self):
        TrackLayerTracklets = {}
        self.trackviewer.status = str(self.ID)
        for i in range(0, len(self.all_track_properties)):
                    trackid, alltracklets, DividingTrajectory = self.all_track_properties[i]
                    if self.ID is not None and self.ID == trackid:
                        TrackLayerTracklets = self.track(
                            TrackLayerTracklets, trackid, alltracklets
                        )
                    if self.ID == None or self.ID == 'all':
                        TrackLayerTracklets = self.track(
                            TrackLayerTracklets, trackid, alltracklets
                        )

        for (trackid, tracklets) in TrackLayerTracklets.items():

            tracklets = tracklets[1]
            if len(tracklets) > 0:
                self.trackviewer.add_tracks(
                    np.asarray(tracklets), name=self.tracklines + str(trackid), colormap = 'twilight', tail_length = sys.float_info.max
                )

        self.trackviewer.theme = 'light'
        self.trackviewer.dims.ndisplay = 3

    def track(self, TrackLayerTracklets, trackid, alltracklets):

        TrackLayerTracklets[trackid] = [trackid]
        list_tracklets = []
        for (trackletid, tracklets) in alltracklets.items():

            Locationtracklets = tracklets[1]
            if len(Locationtracklets) > 0:
                Locationtracklets = sorted(
                    Locationtracklets, key=sortFirst, reverse=False
                )
                for tracklet in Locationtracklets:
                    (
                        t,
                        z,
                        y,
                        x,
                        total_intensity,
                        mean_intensity,
                        cellradius,
                        distance,
                        prob_inside,
                        trackletspeed,
                        trackletdirection,
                        DividingTrajectory,
                    ) = tracklet
                    if (
                        DividingTrajectory == self.DividingTrajectory
                        and self.ID == None
                        or self.ID == 'all'
                    ):
                        list_tracklets.append(
                            [
                                int(str(trackletid)),
                                int(float(t)/self.calibration[3]) ,
                                float(z)/self.calibration[2] ,
                                float(y)/self.calibration[1],
                                float(x)/self.calibration[0] ,
                            ]
                        )
                    else:
                        list_tracklets.append(
                            [
                                int(str(trackletid)),
                                int(float(t)/self.calibration[3]) ,
                                float(z)/self.calibration[2] ,
                                float(y)/self.calibration[1],
                                float(x)/self.calibration[0] ,
                            ]
                        )
                TrackLayerTracklets[trackid].append(list_tracklets)

        return TrackLayerTracklets

    def SaveStats(self):
        
        tracksavedir = self.savedir + '/' + "SavedTracks"
        Path(tracksavedir).mkdir(exist_ok=True) 
        count = globalcount
        for i in range(0, len(self.all_track_properties)):
                    trackid, alltracklets, DividingTrajectory = self.all_track_properties[i]
                    for (trackletid, tracklets) in alltracklets.items():
                       for j in range(0, len(SaveIds)):
                          currentid = SaveIds[j]
                          if trackid == currentid:
                             
                                
                                for (tid, dist) in AllStartParent.items():
        
                                    if tid == trackid and  len(dist) > 1:
                                        if tid not in parentstartid:
                                                parentstartid.append(tid)
                                                parentstartdist.append(dist[1])
        
                                
                                for (tid, dist) in AllEndParent.items():
                                    if tid not in parentendid:
                                      if tid == trackid and len(dist) > 1:
                                        parentendid.append(tid)
                                        parentenddist.append(dist[1])
                                
                                
        
                                for (tid, dist) in AllStartChildren.items():
                                    if tid not in childrenstartid:
                                      if tid == int(str(trackid) + str("_") +  str(trackletid)) and len(dist) > 1:
                                          childrenstartid.append(tid)
                                          childrenstartdist.append(dist[1])
                                
                                      
        
                                for (tid, dist) in AllEndChildren.items():
                                    if tid not in childrenendid:
                                      if tid == int(str(trackid) + str("_") +  str(trackletid)) and  len(dist) > 1:
                                          childrenendid.append(tid)
                                          childrenenddist.append(dist[1])
                                
                              
                                
                                
                          
        if count == "0":
                dfps = pd.DataFrame(
                    list(zip(parentstartid, parentstartdist)),
                    columns=['Trackid', 'StartDistance'],
                )
                dfpe = pd.DataFrame(
                    list(zip(parentendid, parentenddist)),
                    columns=['Trackid', 'endDistance'],
                )
                dfcs = pd.DataFrame(
                    list(zip(childrenstartid, childrenstartdist)),
                    columns=['Trackid + Trackletid', 'StartDistance'],
                )
                dfce = pd.DataFrame(
                                        list(zip(childrenendid, childrenenddist)),
                                        columns=['Trackid + Trackletid', 'EndDistance'],
                                    )
        else:
            
            dfps = pd.DataFrame(
                    list(zip(parentstartid, parentstartdist)), header = False
                )
            dfpe = pd.DataFrame(
                list(zip(parentendid, parentenddist), header = False)
            )
            dfcs = pd.DataFrame(
                list(zip(childrenstartid, childrenstartdist)), header = False
            )
            dfce = pd.DataFrame(
                                    list(zip(childrenendid, childrenenddist)), header = False
                                )
                
        csvname =  tracksavedir + '/' + 'ChildrenFateStart' + '.csv'
        if os.path.exists(csvname):
 
              os.remove(csvname)                             
        dfcs.to_csv(
            csvname,
            index=False, mode='a'
        )
        csvname = tracksavedir + '/' + 'ParentFateStart' + '.csv'   
        if os.path.exists(csvname):
 
              os.remove(csvname)
        dfps.to_csv(
            csvname, index=False, mode='a'
        )   
        csvname = tracksavedir + '/' + 'ParentFateEnd' + '.csv'
        if os.path.exists(csvname):
 
              os.remove(csvname)
        dfpe.to_csv(
            csvname, index=False, mode='a'
        )
        csvname = tracksavedir + '/' + 'ChildrenFateEnd' + '.csv'
        if os.path.exists(csvname):
 
              os.remove(csvname)
        dfce.to_csv(csvname, index=False, mode='a'
                                )                                
                                             
        count = globalcount + "1"

def FourierTransform(numbers, tcalibration):

    pointsample = len(numbers)
    xf = fftfreq(pointsample, tcalibration)
    fftstrip = fft(numbers)
    ffttotal = np.abs(fftstrip)

    return ffttotal, xf


def MovingAverage(numbers, window_size=3):

    without_nans = np.zeros_like(numbers)
    numbers_series = pd.Series(numbers)
    windows = numbers_series.rolling(window_size)
    moving_averages = windows.mean()

    moving_averages_list = moving_averages.tolist()
    without_nans = moving_averages_list[window_size - 1 :]
    return without_nans


def TrackMateLiveTracks(
    Raw,
    Seg,
    Mask,
    savedir,
    calibration,
    all_track_properties,
    DividingTrajectory,
    mode='fate',
):

    Raw = imread(Raw)
    if Seg is not None:
       Seg = imread(Seg)
       Seg = Seg.astype('uint16')
    if Mask is not None:
        
        Mask = Mask.astype('uint16')


    viewer = napari.view_image(Raw, name='Image')
        
    if Seg is not None:
        viewer.add_labels(Seg, name='SegImage')

    if Mask is not None:
        Boundary = Mask.copy()
        Boundary = Boundary.astype('uint16')
        viewer.add_labels(Boundary, name='Mask')

    ID = []

    if DividingTrajectory:
        ID = DividingTrackIds
    else:
        ID = NonDividingTrackIds
    trackbox = QComboBox()
    trackbox.addItem(Boxname)

    tracksavebutton = QPushButton('Save Track')
    for i in range(0, len(ID)):
            trackbox.addItem(str(ID[i]))
    trackbox.addItem('all')

    figure = plt.figure(figsize=(4, 4))
    multiplot_widget = FigureCanvas(figure)
    ax = multiplot_widget.figure.subplots(1, 2)
    
    
    
    width = 400
    dock_widget = viewer.window.add_dock_widget(
        multiplot_widget, name="TrackStats", area='right'
    )
    multiplot_widget.figure.tight_layout()
    viewer.window._qt_window.resizeDocks([dock_widget], [width], Qt.Horizontal)

    T = Raw.shape[0]
    animation_widget = AnimationWidget(viewer, savedir, 0, T)
    viewer.window.add_dock_widget(animation_widget, area='right')
    viewer.update_console({'animation': animation_widget.animation})

    AllTrackViewer(
        viewer,
        Raw,
        Seg,
        Mask,
        savedir,
        calibration,
        all_track_properties,
        None,
        multiplot_widget,
        ax,
        figure,
        DividingTrajectory,
        saveplot = False,
        mode=mode,
    )
    trackbox.currentIndexChanged.connect(
        lambda trackid=trackbox: AllTrackViewer(
            viewer,
            Raw,
            Seg,
            Mask,
            savedir,
            calibration,
            all_track_properties,
            trackbox.currentText(),
            multiplot_widget,
            ax,
            figure,
            DividingTrajectory,
            saveplot = False,
            mode=mode,
        )
    )
    tracksavebutton.clicked.connect(
        lambda trackid=tracksavebutton: AllTrackViewer(
            viewer,
            Raw,
            Seg,
            Mask,
            savedir,
            calibration,
            all_track_properties,
            trackbox.currentText(),
            multiplot_widget,
            ax,
            figure,
            DividingTrajectory,
            saveplot = True,
            mode=mode,
        )
    )

    viewer.window.add_dock_widget(trackbox, name="TrackID", area='left')
    viewer.window.add_dock_widget(tracksavebutton, name="Save TrackID", area='left')
    napari.run()
    




def TrackMateLiveTracksGauss(
    Raw,
    Seg,
    Mask,
    savedir,
    calibration,
    all_track_properties,
    DividingTrajectory,
    mode='fate',
    nbins = 10
):

    Raw = imread(Raw)
    if Seg is not None:
       Seg = imread(Seg)
       Seg = Seg.astype('uint16')
    if Mask is not None:
        
        Mask = Mask.astype('uint16')


    viewer = napari.view_image(Raw, name='Image')
        
    if Seg is not None:
        viewer.add_labels(Seg, name='SegImage')

    if Mask is not None:
        Boundary = Mask.copy()
        Boundary = Boundary.astype('uint16')
        viewer.add_labels(Boundary, name='Mask')

    ID = []

    if DividingTrajectory:
        ID = DividingTrackIds
    else:
        ID = NonDividingTrackIds
    trackbox = QComboBox()
    trackbox.addItem(Boxname)

    tracksavebutton = QPushButton('Save Track')
    for i in range(0, len(ID)):
            trackbox.addItem(str(ID[i]))
    trackbox.addItem('all')

    figure = plt.figure(figsize=(4, 4))
    multiplot_widget = FigureCanvas(figure)
    ax = multiplot_widget.figure.subplots(2, 3)
    
    
    
    width = 400
    dock_widget = viewer.window.add_dock_widget(
        multiplot_widget, name="TrackStats", area='right'
    )
    multiplot_widget.figure.tight_layout()
    viewer.window._qt_window.resizeDocks([dock_widget], [width], Qt.Horizontal)

    T = Raw.shape[0]
    animation_widget = AnimationWidget(viewer, savedir, 0, T)
    viewer.window.add_dock_widget(animation_widget, area='right')
    viewer.update_console({'animation': animation_widget.animation})

    AllTrackViewerGauss(
        viewer,
        Raw,
        Seg,
        Mask,
        savedir,
        calibration,
        all_track_properties,
        None,
        multiplot_widget,
        ax,
        figure,
        DividingTrajectory,
        saveplot = False,
        mode=mode,
        nbins = nbins
    )
    trackbox.currentIndexChanged.connect(
        lambda trackid=trackbox: AllTrackViewerGauss(
            viewer,
            Raw,
            Seg,
            Mask,
            savedir,
            calibration,
            all_track_properties,
            trackbox.currentText(),
            multiplot_widget,
            ax,
            figure,
            DividingTrajectory,
            saveplot = False,
            mode=mode,
            nbins = nbins
        )
    )
    tracksavebutton.clicked.connect(
        lambda trackid=tracksavebutton: AllTrackViewerGauss(
            viewer,
            Raw,
            Seg,
            Mask,
            savedir,
            calibration,
            all_track_properties,
            trackbox.currentText(),
            multiplot_widget,
            ax,
            figure,
            DividingTrajectory,
            saveplot = True,
            mode=mode,
            nbins = nbins
        )
    )

    viewer.window.add_dock_widget(trackbox, name="TrackID", area='left')
    viewer.window.add_dock_widget(tracksavebutton, name="Save TrackID", area='left')
    napari.run()
    


def ShowAllTracksGauss(
    Raw,
    Seg,
    Mask,
    savedir,
    calibration,
    all_track_properties,
    mode='fate',
    nbins = 10
):

    print('Reading Image') 
    Raw = imread(Raw)
    if Seg is not None:
        Seg = imread(Seg)
        Seg = Seg.astype('uint16')
        print('Reading Seg Image')   
    if Mask is not None:
        
        Mask = Mask.astype('uint16')
        print('Reading Mask Image') 
        
        
    print('Building Napari in augenblick') 
    
    viewer = napari.Viewer()
    viewer.add_image(Raw, name='Image')
        
    if Seg is not None:
        viewer.add_labels(Seg, name='SegImage')

    if Mask is not None:
        Boundary = Mask.copy()
        Boundary = Boundary.astype('uint16')
        viewer.add_labels(Boundary, name='Mask')
        
        
    print('Building Napari GUI')
    ID = AllTrackIds
    trackbox = QComboBox()
    trackbox.addItem(Boxname)
    tracksavebutton = QPushButton('Save Track')
    for i in range(0, len(ID)):
            trackbox.addItem(str(ID[i]))
    trackbox.addItem('all')
    figure = plt.figure(figsize=(4, 4))
    multiplot_widget = FigureCanvas(figure)
    ax = multiplot_widget.figure.subplots(2, 3)
    width = 400
    dock_widget = viewer.window.add_dock_widget(
        multiplot_widget, name="TrackStats", area='right'
    )
    print('Adding widgets')
    multiplot_widget.figure.tight_layout()
    viewer.window._qt_window.resizeDocks([dock_widget], [width], Qt.Horizontal)
    T = Raw.shape[0]
    animation_widget = AnimationWidget(viewer, savedir, 0, T)
    viewer.window.add_dock_widget(animation_widget, area='right')
    viewer.update_console({'animation': animation_widget.animation})

    AllTrackViewerGauss(
        viewer,
        Raw,
        Seg,
        Mask,
        savedir,
        calibration,
        all_track_properties,
        None,
        multiplot_widget,
        ax,
        figure,
        None,
        saveplot = False,
        mode=mode,
        nbins = nbins
    )
    trackbox.currentIndexChanged.connect(
        lambda trackid=trackbox: AllTrackViewerGauss(
            viewer,
            Raw,
            Seg,
            Mask,
            savedir,
            calibration,
            all_track_properties,
            trackbox.currentText(),
            multiplot_widget,
            ax,
            figure,
            None,
            saveplot = False,
            mode=mode,
            nbins = nbins
        )
    )
    
    tracksavebutton.clicked.connect(
        lambda trackid=tracksavebutton: AllTrackViewerGauss(
            viewer,
            Raw,
            Seg,
            Mask,
            savedir,
            calibration,
            all_track_properties,
            trackbox.currentText(),
            multiplot_widget,
            ax,
            figure,
            None,
            saveplot = True,
            mode=mode,
            nbins = nbins
        )
    )
    
    print('About to open Napari')
    viewer.window.add_dock_widget(trackbox, name="TrackID", area='left')
    viewer.window.add_dock_widget(tracksavebutton, name="Save TrackID", area='left')
    napari.run()

def ShowAllTracks(
    Raw,
    Seg,
    Mask,
    savedir,
    calibration,
    all_track_properties,
    mode='fate',
):

    print('Reading Image') 
    Raw = imread(Raw)
    if Seg is not None:
        Seg = imread(Seg)
        Seg = Seg.astype('uint16')
        print('Reading Seg Image')   
    if Mask is not None:
        
        Mask = Mask.astype('uint16')
        print('Reading Mask Image') 
        
        
    print('Building Napari in augenblick') 
    
    viewer = napari.Viewer()
    viewer.add_image(Raw, name='Image')
        
    if Seg is not None:
        viewer.add_labels(Seg, name='SegImage')

    if Mask is not None:
        Boundary = Mask.copy()
        Boundary = Boundary.astype('uint16')
        viewer.add_labels(Boundary, name='Mask')
        
        
    print('Building Napari GUI')
    ID = AllTrackIds
    trackbox = QComboBox()
    trackbox.addItem(Boxname)
    tracksavebutton = QPushButton('Save Track')
    for i in range(0, len(ID)):
            trackbox.addItem(str(ID[i]))
    trackbox.addItem('all')
    figure = plt.figure(figsize=(4, 4))
    multiplot_widget = FigureCanvas(figure)
    ax = multiplot_widget.figure.subplots(1, 2)
    width = 400
    dock_widget = viewer.window.add_dock_widget(
        multiplot_widget, name="TrackStats", area='right'
    )
    print('Adding widgets')
    multiplot_widget.figure.tight_layout()
    viewer.window._qt_window.resizeDocks([dock_widget], [width], Qt.Horizontal)
    T = Raw.shape[0]
    animation_widget = AnimationWidget(viewer, savedir, 0, T)
    viewer.window.add_dock_widget(animation_widget, area='right')
    viewer.update_console({'animation': animation_widget.animation})

    AllTrackViewer(
        viewer,
        Raw,
        Seg,
        Mask,
        savedir,
        calibration,
        all_track_properties,
        None,
        multiplot_widget,
        ax,
        figure,
        None,
        saveplot = False,
        mode=mode,
    )
    trackbox.currentIndexChanged.connect(
        lambda trackid=trackbox: AllTrackViewer(
            viewer,
            Raw,
            Seg,
            Mask,
            savedir,
            calibration,
            all_track_properties,
            trackbox.currentText(),
            multiplot_widget,
            ax,
            figure,
            None,
            saveplot = False,
            mode=mode,
        )
    )
    
    tracksavebutton.clicked.connect(
        lambda trackid=tracksavebutton: AllTrackViewer(
            viewer,
            Raw,
            Seg,
            Mask,
            savedir,
            calibration,
            all_track_properties,
            trackbox.currentText(),
            multiplot_widget,
            ax,
            figure,
            None,
            saveplot = True,
            mode=mode,
        )
    )
    
    print('About to open Napari')
    viewer.window.add_dock_widget(trackbox, name="TrackID", area='left')
    viewer.window.add_dock_widget(tracksavebutton, name="Save TrackID", area='left')
    napari.run()
def DistancePlotter():

    plt.plot(AllStartParent, AllEndParent, 'g')
    plt.title('Parent Start and End Distance')
    plt.xlabel('End Distance')
    plt.ylabel('Start Distance')
    plt.show()

    plt.plot(AllStartChildren, AllEndChildren, 'r')
    plt.title('Children Start and End Distance')
    plt.xlabel('End Distance')
    plt.ylabel('Start Distance')
    plt.show()


def on_click():
    return True


def sortTracks(List):

    return int(float(List[2]))


def sortFirst(List):

    return int(float(List[0]))

def gaussian(x, amp, mu, std):
    return amp * exp(-(x-mu)**2 / std)



def BiModalgaussian(x, ampA, muA, stdA, ampB, muB, stdB):
    return ampA * exp(-(x-muA)**2 / stdA) + ampB * exp(-(x-muB)**2 / stdB)<|MERGE_RESOLUTION|>--- conflicted
+++ resolved
@@ -1527,10 +1527,7 @@
     if Mask is not None:
         Mask = imread(Mask)
     root = et.fromstring(codecs.open(xml_path, 'r', 'utf8').read())
-<<<<<<< HEAD
-=======
-
->>>>>>> 639ad3ec
+
     filtered_track_ids = [
         int(track.get('TRACK_ID'))
         for track in root.find('Model').find('FilteredTracks').findall('TrackID')
